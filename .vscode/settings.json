{
    "files.autoSave": "onFocusChange",
    // Frontend
    "editor.codeActionsOnSave": {
        "source.fixAll.eslint": true
    },
    "[typescript]": {
        "editor.formatOnSave": false,
        "editor.defaultFormatter": "dbaeumer.vscode-eslint"
    },
    "[typescriptreact]": {
        "editor.formatOnSave": false,
        "editor.defaultFormatter": "dbaeumer.vscode-eslint"
    },
    "[javascript]": {
        "editor.formatOnSave": false,
        "editor.defaultFormatter": "dbaeumer.vscode-eslint"
    },
    "[javascriptreact]": {
        "editor.formatOnSave": false,
        "editor.defaultFormatter": "dbaeumer.vscode-eslint"
    },
    "eslint.validate": [
        "javascript",
        "javascriptreact",
        "typescript",
        "typescriptreact"
    ],
    "eslint.format.enable": true,
    "eslint.workingDirectories": [
        "./frontend"
    ],
    "[css]": {
        "editor.defaultFormatter": "vscode.css-language-features"
    },
    // Backend
    "python.defaultInterpreterPath": "/workspaces/planner/backend/.venv/bin/python",
    "python.analysis.typeCheckingMode": "strict",
    "python.analysis.inlayHints.functionReturnTypes": true,
    "python.analysis.inlayHints.variableTypes": false,
    "python.terminal.activateEnvInCurrentTerminal": true,
    // Black + Ruff
    "python.formatting.provider": "none",
    "[python]": {
        "editor.defaultFormatter": "ms-python.black-formatter",
        "editor.formatOnSave": true,
        "editor.codeActionsOnSave": {
            "source.fixAll": true,
            "source.organizeImports": true
        },
        // Prevents ruff-vscode#128
        "source.organizeImports.isort": true,
    },
    "ruff.args": [
        "--config=/workspaces/planner/backend/pyproject.toml"
    ],
    "python.analysis.extraPaths": [
        "backend/"
    ],
    // Make Pylance work well with the monorepo
    "python.linting.cwd": "backend/",
    "python.testing.cwd": "backend/",
    "python.testing.pytestEnabled": true,
    "python.analysis.diagnosticMode": "workspace",
    "python.analysis.stubPath": "backend/typings",
    "python.analysis.exclude": [
        "backend/typings/"
    ],
    "python.analysis.autoImportCompletions": true,
<<<<<<< HEAD
    // Ansible
    "ansible.python.interpreterPath": "/workspaces/planner/backend/.venv/bin/python",
=======
    "debug.onTaskErrors": "debugAnyway",
>>>>>>> 48835cd4
}<|MERGE_RESOLUTION|>--- conflicted
+++ resolved
@@ -67,10 +67,8 @@
         "backend/typings/"
     ],
     "python.analysis.autoImportCompletions": true,
-<<<<<<< HEAD
     // Ansible
     "ansible.python.interpreterPath": "/workspaces/planner/backend/.venv/bin/python",
-=======
+    // Task running
     "debug.onTaskErrors": "debugAnyway",
->>>>>>> 48835cd4
 }