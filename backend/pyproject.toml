--- conflicted
+++ resolved
@@ -41,11 +41,6 @@
 build-backend = "poetry.core.masonry.api"
 
 [tool.ruff]
-<<<<<<< HEAD
-select = ["F", "E", "W", "C90", "I", "N", "UP", "ANN", "ASYNC", "S", "BLE", "B", "COM", "C4", "DTZ", "ISC", "INP", "PIE", "RET", "SIM", "TCH", "PTH", "RUF"]
-unfixable = [
-    "F841",  # Do not auto-remove unused variables
-=======
 src = ["app"]
 select = [
     "F",
@@ -71,7 +66,9 @@
     "TCH",
     "PTH",
     "RUF",
->>>>>>> 94b8b37e
+]
+unfixable = [
+    "F841",  # Do not auto-remove unused variables
 ]
 ignore = [
     "B008",   # "Do not perform function call in argument defaults" (to allow `arg = Depends()`)
