--- conflicted
+++ resolved
@@ -3,43 +3,21 @@
 from urllib.parse import urlencode, urljoin
 
 from dotenv import load_dotenv
-<<<<<<< HEAD
-from pydantic import BaseSettings, Field, HttpUrl, SecretStr
-
-
-def _correct_url(url: str) -> str:
-    try:
-        result = urlparse(url)
-        if not all([result.scheme, result.netloc]):
-            return "http://" + url
-        return url
-    except ValueError:
-        return "http://" + url
-=======
 from pydantic import AnyHttpUrl, BaseSettings, Field, SecretStr
->>>>>>> 0b24956b
 
 
 class Settings(BaseSettings):
     # URL to the CAS verification server.
     # When a user arrives with a CAS token the backend verifies the token directly with
     # this server.
-<<<<<<< HEAD
-    cas_server_url: HttpUrl = Field(...)
-=======
     cas_server_url: AnyHttpUrl = Field(...)
->>>>>>> 0b24956b
 
     # URL to the CAS login server.
     # The client's browser is redirected to this URL when they want to log in.
     # If left empty, the same URL as `cas_server_url` is used.
     # If the backend server is in a different network than the client's browser, it may
     # need to use a different address to reach the CAS server.
-<<<<<<< HEAD
-    cas_login_redirection_url: HttpUrl | None
-=======
     cas_login_redirection_url: AnyHttpUrl | Literal[""] = ""
->>>>>>> 0b24956b
 
     # URL to the backend endpoint that performs authentication.
     # This URL needs to be whitelisted in the CAS server.
@@ -48,11 +26,7 @@
     # authenticated JWT token.
     # In particular, the user browser is redirected to this `next` URL with the JWT
     # token as a query parameter.
-<<<<<<< HEAD
-    planner_url: HttpUrl = Field(HttpUrl("http://localhost:3000"))
-=======
     planner_url: AnyHttpUrl = Field("http://localhost:3000")
->>>>>>> 0b24956b
 
     @property
     def login_endpoint(self):
