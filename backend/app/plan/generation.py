--- conflicted
+++ resolved
@@ -14,34 +14,6 @@
 
     CREDITS_PER_SEMESTER = 50
 
-<<<<<<< HEAD
-    curriculum: list[list[str]] = []
-
-    @classmethod
-    async def load_curriculum(cls):
-        # Malla by default:
-        # Major: 'Computacion - Track Computacion'
-        # Minor: 'Amplitud de Electrica'
-        # Titulo: 'Civil Computacion'
-        # TODO: load curriculums from an outside API (we hardcode it in the meantime)
-        # TODO: implement solution for pseudo-courses
-        # (e.g FIS1513/ICE1513. Also 'TEOLOGICO', 'OFG', etc.)
-        # TODO: 'FIS1513' is not in database so i replaced it with 'FIS1514'
-        # TODO: 'FIS0151' is not in database so i replaced it with 'FIS0154'
-        cls.curriculum = [
-            ["MAT1610", "QIM100E", "MAT1203", "ING1004", "FIL188"],
-            ["MAT1620", "FIS1514", "FIS0154", "ICS1513", "IIC1103", "LET0003"],
-            ["MAT1630", "FIS1523", "FIS0152", "MAT1640"],
-            ["EYP1113", "FIS1533", "FIS0153", "IIC1253", "IIC2233"],
-            ["ING2030", "IIC2133", "IEE2103"],
-            ["IIC2143", "IIC2613", "IIC2343", "IEE2123", "IEE2713"],
-            ["IIC2333", "IIC2513", "IIC2413", "IEE2613"],
-            ["IIC2154", "IIC2223", "IIC2283", "IIC2523"],
-            ["IIC3113"],
-        ]
-
-=======
->>>>>>> a11fa477
     @classmethod
     async def recommend(cls, curr: CurriculumSpec) -> ValidatablePlan:
         courses = await fetch_recommended_courses_from_siding(curr)
