--- conflicted
+++ resolved
@@ -153,16 +153,5 @@
 @app.post("/plan/generate")
 async def generate_plan(passed: ValidatablePlan):
     plan = await generate_default_plan(passed)
-<<<<<<< HEAD
-
-    # for debugging purposes:
-    # validation = await validate_plan(plan)
-    # print(validation)
-
-    # TODO: store created plans
-    print("Generated plan:")
-    print(plan)
-=======
->>>>>>> 6319a84c
 
     return plan