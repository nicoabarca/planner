--- conflicted
+++ resolved
@@ -1,12 +1,5 @@
-<<<<<<< HEAD
 from .plan.validate import ValidatablePlan
 from .plan.generate import generate_default_plan
-=======
-import pydantic
-from .validation.curriculum.tree import Combine, Curriculum
-from .validation.plan import ValidatablePlan, ValidationResult
-from .validation.diagnose import diagnose_plan
->>>>>>> 5cebf844
 from fastapi import FastAPI, Depends, HTTPException
 from fastapi.middleware.cors import CORSMiddleware
 from fastapi.routing import APIRoute
@@ -14,14 +7,9 @@
 from prisma.models import Post, Course as DbCourse, CurriculumBlock
 from prisma.types import PostCreateInput
 from .auth import require_authentication, login_cas, UserData
-<<<<<<< HEAD
 from .coursesync import run_course_sync
 from .plan.rules import clear_course_rules_cache, course_rules
 from .plan.generate import CurriculumRecommender as recommender
-=======
-from .sync import run_upstream_sync
-from .validation.courseinfo import clear_course_info_cache, course_info
->>>>>>> 5cebf844
 from typing import List, Optional
 
 
@@ -48,14 +36,9 @@
 @app.on_event("startup")  # type: ignore
 async def startup():
     await prisma.connect()
-<<<<<<< HEAD
-    # Prime course rule cache
-    await course_rules()
-    await recommender.load_curriculum()
-=======
     # Prime course info cache
     await course_info()
->>>>>>> 5cebf844
+    await recommender.load_curriculum()
 
 
 @app.on_event("shutdown")  # type: ignore
@@ -136,12 +119,21 @@
     }
 
 
-<<<<<<< HEAD
-@app.post("/plan/validate")
+@app.post("/plan/validate", response_model=ValidationResult)
 async def validate_plan(plan: ValidatablePlan):
-    rules = await course_rules()
-    diag = plan.diagnose(rules)
-    return {"valid": len(diag) == 0, "diagnostic": diag}
+    # TODO: Implement a proper curriculum selector
+    blocks = ["plancomun", "formaciongeneral", "major", "minor", "titulo"]
+    curr = Curriculum(blocks=[])
+    for block_kind in blocks:
+        block = await CurriculumBlock.prisma().find_first(where={"kind": block_kind})
+        if block is None:
+            raise HTTPException(
+                status_code=500,
+                detail="Database is not initialized"
+                + f" (found no block with kind '{block_kind}')",
+            )
+        curr.blocks.append(pydantic.parse_obj_as(Combine, block.req))
+    return await diagnose_plan(plan, curr)
 
 
 @app.post("/plan/generate")
@@ -156,21 +148,4 @@
     print("Generated plan:")
     print(plan)
 
-    return {"message": "Created"}
-=======
-@app.post("/validate", response_model=ValidationResult)
-async def validate_plan(plan: ValidatablePlan):
-    # TODO: Implement a proper curriculum selector
-    blocks = ["plancomun", "formaciongeneral", "major", "minor", "titulo"]
-    curr = Curriculum(blocks=[])
-    for block_kind in blocks:
-        block = await CurriculumBlock.prisma().find_first(where={"kind": block_kind})
-        if block is None:
-            raise HTTPException(
-                status_code=500,
-                detail="Database is not initialized"
-                + f" (found no block with kind '{block_kind}')",
-            )
-        curr.blocks.append(pydantic.parse_obj_as(Combine, block.req))
-    return await diagnose_plan(plan, curr)
->>>>>>> 5cebf844
+    return {"message": "Created"}