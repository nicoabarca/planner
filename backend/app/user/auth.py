import traceback
from datetime import UTC, datetime, timedelta
from typing import Any

from cas import CASClientV3
from fastapi import Depends, HTTPException
from fastapi.responses import RedirectResponse
from fastapi.security import HTTPAuthorizationCredentials, HTTPBearer
from jose import ExpiredSignatureError, JWTError, jwt
from prisma.models import AccessLevel as DbAccessLevel
from pydantic import BaseModel

from ..settings import settings
from .key import AdminKey, ModKey, UserKey

# CASClient abuses class constructors (__new__),
# so we are using the versioned class directly
cas_verify_client: CASClientV3 = CASClientV3(
    service_url=settings.login_endpoint,
    server_url=settings.cas_server_url,
)

# Use a separate dummy CAS client instance to get the login URL.
cas_redirect_client: CASClientV3 = CASClientV3(
    service_url=settings.login_endpoint,
    server_url=settings.cas_login_redirection_url or settings.cas_server_url,
)


async def _is_admin(rut: str):
    """
    Checks if user with given RUT is an admin.
    """
    admin = settings.admin_rut.get_secret_value()
    if admin == "":
        return False
    return rut == admin


async def _is_mod(rut: str):
    """
    Checks if user with given RUT is a mod.
    """
    level = await DbAccessLevel.prisma().find_unique(where={"user_rut": rut})
    if level is None:
        return False
    return level.is_mod


async def generate_token(user: str, rut: str, expire_delta: float | None = None):
    """
    Generate a signed token (one that is unforgeable) with the given user, rut and
    expiration time.
    """
    # Calculate the time that this token expires
    if expire_delta is None:
        expire_delta = settings.jwt_expire
    expire_time = datetime.now(tz=UTC) + timedelta(seconds=expire_delta)
    # Pack user, rut and expire date into a signed token
    payload: dict[str, datetime | str | bool] = {
        "exp": expire_time,
        "sub": user,
        "rut": rut,
    }
    return jwt.encode(
        payload,
        settings.jwt_secret.get_secret_value(),
        settings.jwt_algorithm,
    )


def decode_token(token: str) -> UserKey:
    """
    Verify a token and extract the user data within it.
    """
    try:
        payload = jwt.decode(
            token,
            settings.jwt_secret.get_secret_value(),
            [settings.jwt_algorithm],
        )
    except ExpiredSignatureError:
        raise HTTPException(status_code=401, detail="Token expired") from None
    except JWTError:
        raise HTTPException(status_code=401, detail="Invalid token") from None
    if not isinstance(payload["sub"], str):
        raise HTTPException(status_code=401, detail="Invalid token")
    if not isinstance(payload["rut"], str):
        raise HTTPException(status_code=401, detail="Invalid token")

    return UserKey(payload["sub"], payload["rut"])


def require_authentication(
    bearer: HTTPAuthorizationCredentials = Depends(HTTPBearer()),
) -> UserKey:
    """
    Intended for API endpoints that requires user authentication.

    Example:
    def endpoint(user_data: UserKey = Depends(require_authentication)):
        pass
    """
    return decode_token(bearer.credentials)


async def require_mod_auth(
    bearer: HTTPAuthorizationCredentials = Depends(HTTPBearer()),
) -> ModKey:
    """
    Intended for API endpoints that requires authentication with mod access.

    Example:
    def endpoint(user_data: ModKey = Depends(require_mod_auth)):
        pass
    """
    key = require_authentication(bearer=bearer)
    if not await _is_mod(key.rut):
        raise HTTPException(status_code=403, detail="Insufficient access")
    return ModKey(key.username, key.rut)


async def require_admin_auth(
    bearer: HTTPAuthorizationCredentials = Depends(HTTPBearer()),
) -> AdminKey:
    """
    Intended for API endpoints that requires authentication with admin access.

    Example:
    def endpoint(user_data: AdminKey = Depends(require_admin_auth)):
        pass
    """
    key = require_authentication(bearer=bearer)
    if not await _is_admin(key.rut):
        raise HTTPException(status_code=403, detail="Insufficient access")
    return AdminKey(key.username, key.rut)


async def login_cas(next: str | None = None, ticket: str | None = None):
    """
    Login endpoint.
    Has two uses, depending on the presence of `ticket`.

    If `ticket` is not present, then it redirects the browser to the CAS login page.
    This type of requests come from the user browser, who was probably redirected here
    after clicking a "Login" button in the frontend.

    If `ticket` is present, then we assume that the CAS login page redirected the user
    to this endpoint with a token. We verify the token and create a JWT. Then, the
    browser is redirected to the frontend along with this JWT.
    In this case, the frontend URL is whatever the `next` field indicates.
    """
<<<<<<< HEAD
    if ticket:
        # User has just authenticated themselves with CAS, and were redirected here
        # with a token
        if not next:
            return HTTPException(status_code=422, detail="Missing next URL")

        # Verify that the ticket is valid directly with the authority (the CAS server)
        user: Any
        attributes: Any
        _pgtiou: Any
        try:
            (
                user,
                attributes,
                _pgtiou,
            ) = cas_verify_client.verify_ticket(  # pyright: ignore
                ticket
            )
        except Exception:
            traceback.print_exc()
            return HTTPException(status_code=502, detail="Error verifying CAS ticket")

        if not isinstance(user, str) or not isinstance(attributes, dict):
            # Failed to authenticate
            return HTTPException(status_code=401, detail="Authentication failed")

        # Get rut
        rut: Any = None
        try:
            rut = attributes["carlicense"]
        except KeyError:
            pass
        if not isinstance(rut, str):
            return HTTPException(
                status_code=500, detail="RUT is missing from CAS attributes"
            )

        # CAS token was validated, generate JWT token
        token = await generate_token(user, rut)

        # Redirect to next URL with JWT token attached
        return RedirectResponse(next + f"?token={token}")
    else:
=======
    if ticket is None:
>>>>>>> 9648a0ec
        # User wants to authenticate
        # Redirect to authentication page
        cas_login_url: Any = cas_redirect_client.get_login_url()  # pyright: ignore
        if not isinstance(cas_login_url, str):
            return HTTPException(
                status_code=500,
                detail="CAS redirection URL not found",
            )
        return RedirectResponse(cas_login_url)

    # User has just authenticated themselves with CAS, and were redirected here
    # with a token
    if not next:
        return HTTPException(status_code=422, detail="Missing next URL")

    # Verify that the ticket is valid directly with the authority (the CAS server)
    user: Any
    attributes: Any
    _pgtiou: Any
    try:
        (
            user,
            attributes,
            _pgtiou,
        ) = cas_client.verify_ticket(  # pyright: ignore[reportUnknownMemberType]
            ticket,
        )
    except Exception:  # noqa: BLE001 (CAS lib is untyped)
        traceback.print_exc()
        return HTTPException(status_code=502, detail="Error verifying CAS ticket")

    if not isinstance(user, str) or not isinstance(attributes, dict):
        # Failed to authenticate
        return HTTPException(status_code=401, detail="Authentication failed")

    # Get rut
    rut: Any = attributes["carlicense"]
    if not isinstance(rut, str):
        return HTTPException(
            status_code=500,
            detail="RUT is missing from CAS attributes",
        )

    # CAS token was validated, generate JWT token
    token = await generate_token(user, rut)

    # Redirect to next URL with JWT token attached
    return RedirectResponse(next + f"?token={token}")


class AccessLevelOverview(BaseModel):
    name: str | None = None

    # attributes from db
    user_rut: str
    is_mod: bool
    created_at: datetime
    updated_at: datetime<|MERGE_RESOLUTION|>--- conflicted
+++ resolved
@@ -1,3 +1,4 @@
+import contextlib
 import traceback
 from datetime import UTC, datetime, timedelta
 from typing import Any
@@ -150,53 +151,7 @@
     browser is redirected to the frontend along with this JWT.
     In this case, the frontend URL is whatever the `next` field indicates.
     """
-<<<<<<< HEAD
-    if ticket:
-        # User has just authenticated themselves with CAS, and were redirected here
-        # with a token
-        if not next:
-            return HTTPException(status_code=422, detail="Missing next URL")
-
-        # Verify that the ticket is valid directly with the authority (the CAS server)
-        user: Any
-        attributes: Any
-        _pgtiou: Any
-        try:
-            (
-                user,
-                attributes,
-                _pgtiou,
-            ) = cas_verify_client.verify_ticket(  # pyright: ignore
-                ticket
-            )
-        except Exception:
-            traceback.print_exc()
-            return HTTPException(status_code=502, detail="Error verifying CAS ticket")
-
-        if not isinstance(user, str) or not isinstance(attributes, dict):
-            # Failed to authenticate
-            return HTTPException(status_code=401, detail="Authentication failed")
-
-        # Get rut
-        rut: Any = None
-        try:
-            rut = attributes["carlicense"]
-        except KeyError:
-            pass
-        if not isinstance(rut, str):
-            return HTTPException(
-                status_code=500, detail="RUT is missing from CAS attributes"
-            )
-
-        # CAS token was validated, generate JWT token
-        token = await generate_token(user, rut)
-
-        # Redirect to next URL with JWT token attached
-        return RedirectResponse(next + f"?token={token}")
-    else:
-=======
     if ticket is None:
->>>>>>> 9648a0ec
         # User wants to authenticate
         # Redirect to authentication page
         cas_login_url: Any = cas_redirect_client.get_login_url()  # pyright: ignore
@@ -221,7 +176,7 @@
             user,
             attributes,
             _pgtiou,
-        ) = cas_client.verify_ticket(  # pyright: ignore[reportUnknownMemberType]
+        ) = cas_verify_client.verify_ticket(  # pyright: ignore
             ticket,
         )
     except Exception:  # noqa: BLE001 (CAS lib is untyped)
@@ -233,7 +188,9 @@
         return HTTPException(status_code=401, detail="Authentication failed")
 
     # Get rut
-    rut: Any = attributes["carlicense"]
+    rut: Any = None
+    with contextlib.suppress(KeyError):
+        rut = attributes["carlicense"]
     if not isinstance(rut, str):
         return HTTPException(
             status_code=500,
