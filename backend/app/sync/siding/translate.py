--- conflicted
+++ resolved
@@ -77,13 +77,8 @@
 ) -> list[BloqueMalla]:
     # Use a dummy major and minor if they are not specified
     # Later, remove this information
-<<<<<<< HEAD
     major = "M" if spec.major is None else spec.major
     minor = "N" if spec.minor is None else spec.minor
-=======
-    major = MajorCode("M245") if spec.major is None else spec.major
-    minor = MinorCode("N344") if spec.minor is None else spec.minor
->>>>>>> 94b8b37e
 
     # Fetch raw curriculum blocks for the given cyear-major-minor-title combination
     raw_blocks = await client.get_curriculum_for_spec(
