"""
En este archivo se concentran las transformaciones sobre las mallas que debemos hacer,
pero que no estan especificadas por SIDING de forma computer-readable, y por ende
tenemos que implementar en Python.

Como este codigo es especifico a SIDING y probablemente tenga que ser tocado por otra
gente en un futuro, los comentarios estan en español al contrario del resto del codigo.

Cuando aparezca una nueva version del curriculum con reglas especificas, este codigo es
el que habra que tocar.
"""


from unidecode import unidecode

from ...plan.course import EquivalenceId
from ...plan.courseinfo import CourseInfo, EquivDetails, add_equivalence
from ...plan.validation.curriculum.tree import (
    SUPERBLOCK_PREFIX,
    Block,
    Combination,
    Curriculum,
    CurriculumSpec,
    FillerCourse,
    Leaf,
)


def _skip_extras(curriculum: Curriculum):
    # Saltarse los ramos de 0 creditos del bloque de "Requisitos adicionales para
    # obtener el grado de Licenciado...", excepto por la Practica I
    # Razones:
    # - Hay un ramo que se llama "Aprendizaje Universitario" que no sale en Seguimiento
    #   Curricular, y ni idea que es
    # - El test de ingles tiene requisitos incumplibles de forma normal, por lo que el
    #   recomendador no logra colocarlo
    # - Es buena idea mantener la practica si, porque hay algunos ramos que tienen la
    #   practica de requisito.
    #   Tambien, la practica puede contar como optativo de fundamentos. Para que la
    #   practica no se pinte de Plan Comun, hay que dirigirla a otro bloque.
    # Esto significa que los cursos no tendran un bloque para el que contar y no se
    # generaran automaticamente. Sin embargo, si un estudiante los tiene entre sus
    # cursos tomados los cursos no se eliminan.

    for superblock in curriculum.root.children:
        if not isinstance(superblock, Combination):
            continue
        if not all(block.cap == 1 for block in superblock.children):
            continue
        superblock.children = [
            b
            for b in superblock.children
            if "Practica" in b.debug_name or "Práctica" in b.debug_name
        ]


# Tabla que mapea la primera palabra del nombre textual de un bloque academico a un
# nombre mas machine-readable
SUPERBLOCK_TABLE = {
    "ciencias": "PlanComun",
    "base": "PlanComun",
    "formacion": "FormacionGeneral",
    "major": "Major",
    "minor": "Minor",
    "ingeniero": "Titulo",
}


def _identify_superblocks(curriculum: Curriculum):
    # Cambia los codigos de los bloques academicos a nombres "machine readable".
    # Por ejemplo, cambia "Ingeniero Civil en Computación" a 'title'
    for superblock in curriculum.root.children:
        if not superblock.block_code.startswith(SUPERBLOCK_PREFIX):
            continue
        # Heuristica: tomar la primera palabra, normalizarla (quitarle los tildes y todo
        # a minúscula) y buscar en una tabla hardcodeada.
        id_words = (
            unidecode(superblock.block_code[len(SUPERBLOCK_PREFIX) :]).lower().split()
        )
        if len(id_words) < 1:
            continue
        superblock_id = SUPERBLOCK_TABLE.get(id_words[0], "")
        superblock.block_code = f"{SUPERBLOCK_PREFIX}{superblock_id}"


# Identifica a los bloques de OFG.
OFG_BLOCK_CODE = "courses:!L1"


def _merge_ofgs(curriculum: Curriculum):
    # Junta los bloques de OFG de 10 creditos en un bloque grande de OFG
    # El codigo de lista para los OFG es `!L1`
    for superblock in curriculum.root.children:
        if not isinstance(superblock, Combination):
            continue
        # Junta todos los bloques que son OFG en una lista
        l1_blocks: list[Leaf] = [
            block
            for block in superblock.children
            if isinstance(block, Leaf) and block.block_code == OFG_BLOCK_CODE
        ]
        if len(l1_blocks) > 0:
            # Elimina todos los bloques que son OFG de `superblock.children`
            superblock.children = [
                block
                for block in superblock.children
                if block.block_code != OFG_BLOCK_CODE
            ]
            # Juntar todos los bloques OFG en un bloque y agregarlo de vuelta
            total_cap = sum(block.cap for block in l1_blocks)
            fill_with: list[FillerCourse] = []
            for block in l1_blocks:
                fill_with.extend(block.fill_with)
            fill_with.sort(key=lambda rec: rec.order, reverse=True)
            superblock.children.append(
                Leaf(
                    debug_name=l1_blocks[0].debug_name,
                    block_code=OFG_BLOCK_CODE,
                    name=l1_blocks[0].name,
                    cap=total_cap,
                    fill_with=fill_with,
                    codes=l1_blocks[0].codes,
                ),
            )


def _allow_selection_duplication(courseinfo: CourseInfo, curriculum: Curriculum):
    # Los ramos de seleccion deportiva pueden contar hasta 2 veces (la misma sigla!)
    # Los ramos de seleccion deportiva se definen segun SIDING como los ramos DPT que
    # comienzan con "Seleccion"
    for superblock in curriculum.root.children:
        if not isinstance(superblock, Combination):
            continue
        for block in superblock.children:
            if isinstance(block, Leaf) and block.block_code == OFG_BLOCK_CODE:
                for code in block.codes:
                    if not code.startswith("DPT"):
                        continue
                    info = courseinfo.try_course(code)
                    if info is None:
                        continue
                    if info.name.startswith("Seleccion ") or info.name.startswith(
                        "Selección ",
                    ):
                        block.codes[code] = 2


def _limit_ofg10(courseinfo: CourseInfo, curriculum: Curriculum):
    # https://intrawww.ing.puc.cl/siding/dirdes/web_docencia/pre_grado/formacion_gral/alumno_2020/index.phtml
    # En el bloque de OFG hay algunos cursos de 5 creditos que en conjunto pueden
    # contribuir a lo mas 10 creditos:
    # - DPT (deportivos)
    # - RII (inglés)
    # - CAR (CARA)
    # - OFG plan antiguo (MEB158, MEB166 y MEB174)

    def is_limited(courseinfo: CourseInfo, code: str):
        info = courseinfo.try_course(code)
        if info is None:
            return False
        if info.credits != 5:
            return False
        return (
            code.startswith(("DPT", "RII", "CAR"))
            or code == "MEB158"
            or code == "MEB166"
            or code == "MEB174"
        )

    for superblock in curriculum.root.children:
        if not isinstance(superblock, Combination):
            continue
        for block_i, block in enumerate(superblock.children):
            if isinstance(block, Leaf) and block.block_code == OFG_BLOCK_CODE:
                # Segregar los cursos de 5 creditos que cumplan los requisitos
                limited = {}
                unlimited = {}
                for code, mult in block.codes.items():
                    if courseinfo.try_equiv(code) is not None:
                        # Equivalences should count for both
                        limited[code] = mult
                        unlimited[code] = mult
                        continue
                    if is_limited(courseinfo, code):
                        limited[code] = mult
                    else:
                        unlimited[code] = mult
                # Separar el bloque en 2
                limited_block = Leaf(
                    debug_name=f"{block.debug_name} (máx. 10 creds. DPT y otros)",
                    block_code=f"{OFG_BLOCK_CODE}:limited",
                    name=None,
                    cap=10,
                    codes=limited,
                )
                unlimited_block = Leaf(
                    debug_name=f"{block.debug_name} (genérico)",
                    block_code=f"{OFG_BLOCK_CODE}:unlimited",
                    name=None,
                    cap=block.cap,
                    codes=unlimited,
                    fill_with=block.fill_with,
                )
                block = Combination(
                    debug_name=block.debug_name,
                    block_code=f"{OFG_BLOCK_CODE}:root",
                    name=block.name,
                    cap=block.cap,
                    children=[
                        limited_block,
                        unlimited_block,
                    ],
                )
                superblock.children[block_i] = block


TITLE_EXCLUSIVE_CREDITS = 130
OPI_CODE = "#OPI"
OPI_NAME = "Optativos de Ingeniería (OPI)"
OPI_BLOCK_CODE = f"courses:{OPI_CODE}"


async def _title_transformation(courseinfo: CourseInfo, curriculum: Curriculum):
    """
    Aplicar la "transformacion de titulo".
    Es decir, duplicar el titulo como dos bloques:
    - Uno de ellos baja el requisito de creditos a 130 y agrega OPIs, pero comparte los
        ramos con los otros bloques de la malla (llamemoslo "exclusive").
    - Otro mantiene el requisito de creditos, pero permite que los cursos cuenten para
        el titulo y otro bloque simultaneamente (llamemoslo "exhaustive").
    """

    # Encontrar el bloque de titulo
    title_index = None
    for i, block in enumerate(curriculum.root.children):
        if block.name is not None and block.name.startswith("Ingeniero"):
            title_index = i
            break
    if title_index is None:
        return

    # Duplicar el bloque
    exhaustive = curriculum.root.children[title_index]
    if not isinstance(exhaustive, Combination):
        return
    exclusive = exhaustive.copy(deep=True)
    curriculum.root.children.insert(title_index + 1, exclusive)

    # Mover el bloque exhaustivo a una capa paralela, para permitir que comparta ramos
    # con otros bloques
    def set_layer(block: Block):
        if isinstance(block, Leaf):
            block.layer = "title"
        else:
            for subblock in block.children:
                set_layer(subblock)

    set_layer(exhaustive)

    # Recolectar los OPIs y armar una equivalencia ficticia
    opi_equiv = courseinfo.try_equiv(OPI_CODE)
    if opi_equiv is None:
        opis: list[str] = []
        for code, course in courseinfo.courses.items():
            if course.school != "Ingenieria" and course.school != "Ingeniería":
                continue
            # TODO: Cuales son "los cursos realizados en intercambio académico oficial
            # de la Universidad"?
            # Se supone que estos tambien cuentan para el titulo
            # TODO: Cual es la definicion exacta de un curso IPre?
            # En particular, el curso "Cmd Investigación o Proyecto Interdisciplinario"
            # cuenta como IPre?
            # TODO: Segun https://intrawww.ing.puc.cl/siding/dirdes/web_docencia/pre_grado/optativos/opt_ing_2013/alumno_2020/index.phtml,
            # existen cursos de otras facultades que se consideran como OPIs.
            # Si no hay una lista programatica en SIDING que los liste, habria que
            # incluirla textualmente.
            if (
                (len(code) >= 6 and code[3] == "3")
                or course.name == "Investigacion o Proyecto"
                or course.name == "Investigación o Proyecto"
            ):
                opis.append(code)
        opi_equiv = EquivDetails(
            code=OPI_CODE,
            name=OPI_NAME,
            is_homogeneous=False,
            is_unessential=True,
            courses=opis,
        )
        await add_equivalence(opi_equiv)

    # Meter los codigos en un diccionario
<<<<<<< HEAD
    opi_dict: dict[str, int | None] = {opi_code: None}
    ipre_dict: dict[str, int | None] = {opi_code: None}
=======
    opi_dict: dict[str, int | None] = {OPI_CODE: None}
    ipre_dict: dict[str, int | None] = {}
>>>>>>> c6aa79d8
    for code in opi_equiv.courses:
        info = courseinfo.try_course(code)
        if info is None:
            continue
        if (
            info.name == "Investigacion o Proyecto"
            or info.name == "Investigación o Proyecto"
        ):
            ipre_dict[code] = 1
        else:
            opi_dict[code] = 1

    # Si faltan creditos, rellenar con cursos OPI de 10 creditos
    fill_with: list[FillerCourse] = [
        FillerCourse(
            course=EquivalenceId(code=OPI_CODE, credits=10),
            order=1000,  # Colocarlos al final
            cost=1,  # Darles un costo un poco mayor que los cursos normales de titulo
        )
        # Rellenar con ceil(creditos_de_titulo/10) cursos
        for _i in range((TITLE_EXCLUSIVE_CREDITS + 9) // 10)
    ]
    exclusive.children.append(
        Combination(
            debug_name=OPI_NAME,
            block_code=f"{OPI_BLOCK_CODE}:root",
            name=OPI_NAME,
            cap=TITLE_EXCLUSIVE_CREDITS,
            children=[
                Leaf(
                    debug_name=f"{OPI_NAME} (genérico)",
                    block_code=f"{OPI_BLOCK_CODE}:any",
                    name=None,
                    cap=TITLE_EXCLUSIVE_CREDITS,
                    codes=opi_dict,
                    fill_with=fill_with,
                ),
                Leaf(
                    debug_name=f"{OPI_NAME} (IPre)",
                    block_code=f"{OPI_BLOCK_CODE}:ipre",
                    name=None,
                    cap=20,
                    codes=ipre_dict,
                ),
            ],
        ),
    )
    exclusive.cap = TITLE_EXCLUSIVE_CREDITS
    exclusive.name = f"{exclusive.name} (130 créditos exclusivos)"


async def apply_curriculum_rules(
    courseinfo: CourseInfo,
    spec: CurriculumSpec,
    curriculum: Curriculum,
) -> Curriculum:
    _skip_extras(curriculum)
    _identify_superblocks(curriculum)

    match spec.cyear.raw:
        case "C2020":
            # NOTE: El orden en que se llaman estas funciones es importante
            _merge_ofgs(curriculum)
            _allow_selection_duplication(courseinfo, curriculum)
            _limit_ofg10(courseinfo, curriculum)
            await _title_transformation(courseinfo, curriculum)
            # TODO: Agregar optativo de ciencias
            #   Se pueden tomar hasta 10 creditos de optativo de ciencias, que es una
            #   lista separada que al parecer solo esta disponible en forma textual.
            #   Los ramos de esta lista no son parte de la lista `!L1` que brinda
            #   SIDING, y tampoco sabemos si esta disponible en otra lista.
            #   La lista L3 se ve prometedora, incluso incluye un curso "ING0001
            #   Optativo En Ciencias" generico, pero no es exactamente igual al listado
            #   textual en SIDING.
            #   Referencias:
            #   "Además, es válido para avance curricular de OFG máximo 1 curso
            #   optativo en ciencias (10 cr.) de una lista de cursos Optativos de
            #   Ciencia, o su equivalente, definida por el Comité Curricular de la
            #   Escuela de Ingeniería."
            #   https://intrawww.ing.puc.cl/siding/dirdes/web_docencia/pre_grado/optativos/op_ciencias/alumno_2020/index.phtml
            #   https://intrawww.ing.puc.cl/siding/dirdes/web_docencia/pre_grado/formacion_gral/alumno_2020/index.phtml
            # TODO: Asegurarse que los optativos complementarios de minor funcionen
            #   correctamente.
            pass
    return curriculum


def _fix_nonhomogeneous_equivs(courseinfo: CourseInfo, equiv: EquivDetails):
    # Algunos bloques estan definidos de forma rara
    # Por ejemplo, Termodinamica y Electricidad y Magnetismo estan definidos como una
    # lista de cursos (estilo `!C1234`) en lugar de como una equivalencia (estilo
    # `?FIS1523`).
    # Ademas, tienen nombres raros como "Minimos Major (LISTA 1)" en lugar de
    # "Termodinamica".
    # Lo parcharemos para que estas sean listas homogeneas y con el nombre correcto.
    # Tambien, parcharemos "Optimizacion" como una equivalencia homogenea
    if ("(LISTA " in equiv.name and ")" in equiv.name) or (
        len(equiv.courses) >= 1 and equiv.courses[0] == "ICS1113"
    ):
        equiv.is_homogeneous = True
        equiv.is_unessential = True
        if len(equiv.courses) >= 1:
            info = courseinfo.try_course(equiv.courses[0])
            if info is not None:
                equiv.name = info.name


def _mark_unessential_equivs(equiv: EquivDetails):
    # Hacer que los OFGs y los teologicos sean no-esenciales (ie. que no emitan un
    # error cuando no se selecciona un OFG o un teologico)
    if equiv.code == "!L1" or equiv.code == "!L2":
        equiv.is_unessential = True


async def apply_equivalence_rules(
    courseinfo: CourseInfo,
    spec: CurriculumSpec,
    equiv: EquivDetails,
) -> EquivDetails:
    # Arreglar Termodinamica y Electricidad y Magnetismo
    _fix_nonhomogeneous_equivs(courseinfo, equiv)
    # Hacer que los OFGs no emitan un diagnostico de "falta desambiguar"
    _mark_unessential_equivs(equiv)

    return equiv<|MERGE_RESOLUTION|>--- conflicted
+++ resolved
@@ -290,13 +290,8 @@
         await add_equivalence(opi_equiv)
 
     # Meter los codigos en un diccionario
-<<<<<<< HEAD
-    opi_dict: dict[str, int | None] = {opi_code: None}
-    ipre_dict: dict[str, int | None] = {opi_code: None}
-=======
     opi_dict: dict[str, int | None] = {OPI_CODE: None}
-    ipre_dict: dict[str, int | None] = {}
->>>>>>> c6aa79d8
+    ipre_dict: dict[str, int | None] = {OPI_CODE: None}
     for code in opi_equiv.courses:
         info = courseinfo.try_course(code)
         if info is None:
