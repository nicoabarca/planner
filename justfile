--- conflicted
+++ resolved
@@ -40,11 +40,7 @@
 
 deps-infra:
     @echo "{{ info_prefix }} \e[1mInstalling infrastructure dependencies...\e[0m"
-<<<<<<< HEAD
-    cd infra && poetry run ansible-galaxy install -r requirements.yml
-=======
     cd backend && ansible-galaxy install -r ../infra/requirements.yml
->>>>>>> 0091377d
 
 deps: deps-front deps-back deps-infra
 
