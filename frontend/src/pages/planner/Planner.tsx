--- conflicted
+++ resolved
@@ -5,20 +5,15 @@
 import CourseSelectorDialog from '../../components/CourseSelectorDialog'
 import { useParams } from '@tanstack/react-router'
 import { useState, useEffect, useRef } from 'react'
-<<<<<<< HEAD
 import { Listbox } from '@headlessui/react'
 import { DndProvider } from 'react-dnd'
 import { HTML5Backend } from 'react-dnd-html5-backend'
-import { Major, Minor, Title, DefaultService, ValidatablePlan, Course, Equivalence, ConcreteId, EquivalenceId, FlatValidationResult, PlanView } from '../../client'
+import { ApiError, Major, Minor, Title, DefaultService, ValidatablePlan, Course, Equivalence, ConcreteId, EquivalenceId, FlatValidationResult, PlanView } from '../../client'
+import { toast } from 'react-toastify'
+import 'react-toastify/dist/ReactToastify.css'
 
 export type PseudoCourseId = ConcreteId | EquivalenceId
 export type PseudoCourseDetail = Course | Equivalence
-=======
-import { ApiError, DefaultService, ValidatablePlan, Course, Equivalence, ConcreteId, EquivalenceId, FlatValidationResult, PlanView } from '../../client'
-import { toast } from 'react-toastify'
-import 'react-toastify/dist/ReactToastify.css'
-type PseudoCourse = ConcreteId | EquivalenceId
->>>>>>> 75655784
 
 type ModalData = { equivalence: Equivalence, semester: number, index: number } | undefined
 
@@ -41,11 +36,11 @@
   }
   return null
 }
-type Status = 'loading' | 'validating' | 'ready' | 'error'
 
 const isApiError = (err: any): err is ApiError => {
   return err.status !== undefined
 }
+
 /**
  * The main planner app. Contains the drag-n-drop main PlanBoard, the error tray and whatnot.
  */
@@ -56,46 +51,18 @@
   const [curriculumData, setCurriculumData] = useState<CurriculumData | null>(null)
   const [modalData, setModalData] = useState<ModalData>()
   const [isModalOpen, setIsModalOpen] = useState(false)
-<<<<<<< HEAD
   const [plannerStatus, setPlannerStatus] = useState<PlannerStatus>(PlannerStatus.LOADING)
-=======
-  const previousClasses = useRef<PseudoCourse[][]>([[]])
-  const [status, setStatus] = useState<Status>('loading')
->>>>>>> 75655784
   const [validationResult, setValidationResult] = useState<FlatValidationResult | null>(null)
   const [error, setError] = useState<String | null>(null)
 
-  const previousCurriculum = useRef({})
+  const previousCurriculum = useRef<{ major: String, minor: String, title: String }>({ major: '', minor: '', title: '' })
   const previousClasses = useRef<PseudoCourseId[][]>([[]])
 
   const params = useParams()
 
-<<<<<<< HEAD
-  async function getDefaultPlan (ValidatablePlan?: ValidatablePlan): Promise<void> {
-    console.log('getting Basic Plan...')
-    // TODO: Use current user to generate plan if logged in
-    if (ValidatablePlan === undefined) {
-      ValidatablePlan = await DefaultService.emptyGuestPlan()
-    }
-    const response: ValidatablePlan = await DefaultService.generatePlan(ValidatablePlan)
-    console.log(response)
-    await getCourseDetails(response.classes.flat()).catch(err => {
-      setValidationResult({
-        diagnostics: [{
-          is_warning: false,
-          message: `Error interno: ${String(err)}`
-        }],
-        course_superblocks: {}
-      })
-    })
-    previousCurriculum.current = { major: response.curriculum.major, minor: response.curriculum.minor, title: response.curriculum.title }
-    setCurriculumData(await loadCurriculumsData(response.curriculum.cyear, response.curriculum.major))
-    setValidatablePlan(response)
-    console.log('data loaded')
-=======
   function handleErrors (err: unknown): void {
     console.log(err)
-    setStatus('error')
+    setPlannerStatus(PlannerStatus.ERROR)
     if (isApiError(err)) {
       switch (err.status) {
         case 401:
@@ -121,94 +88,59 @@
     }
   }
 
-  async function getDefaultPlan (): Promise<void> {
+  async function getDefaultPlan (ValidatablePlan?: ValidatablePlan): Promise<void> {
     try {
-      setStatus('loading')
       console.log('getting Basic Plan...')
       // TODO: Use current user to generate plan if logged in
-      const response: ValidatablePlan = await DefaultService.generatePlan(await DefaultService.emptyGuestPlan())
+      if (ValidatablePlan === undefined) {
+        ValidatablePlan = await DefaultService.emptyGuestPlan()
+      }
+      // TODO: Use current user to generate plan if logged in
+      const response: ValidatablePlan = await DefaultService.generatePlan(ValidatablePlan)
       await Promise.all([
-        validate(response),
-        getCourseDetails(response.classes.flat())
+        getCourseDetails(response.classes.flat()),
+        loadCurriculumsData(response.curriculum.cyear, response.curriculum.major)
       ])
-      setStatus('ready')
-      setPlan(prevPlan => ({ ...prevPlan, validatable_plan: response }))
+      previousCurriculum.current = {
+        major: response.curriculum.major ?? '',
+        minor: response.curriculum.minor ?? '',
+        title: response.curriculum.title ?? ''
+      }
+      setValidatablePlan(response)
       console.log('data loaded')
     } catch (err) {
       handleErrors(err)
     }
->>>>>>> 75655784
   }
 
   async function getPlanById (id: string): Promise<void> {
     try {
-      setStatus('loading')
       console.log('getting Plan by Id...')
       const response: PlanView = await DefaultService.readPlan(id)
-<<<<<<< HEAD
-      setCurriculumData(await loadCurriculumsData(response.validatable_plan.curriculum.cyear, response.validatable_plan.curriculum.major))
-      previousCurriculum.current = { major: response.validatable_plan.curriculum.major, minor: response.validatable_plan.curriculum.minor, title: response.validatable_plan.curriculum.title }
+      await Promise.all([
+        getCourseDetails(response.validatable_plan.classes.flat()),
+        loadCurriculumsData(response.validatable_plan.curriculum.cyear, response.validatable_plan.curriculum.major)
+      ])
       setValidatablePlan(response.validatable_plan)
       setPlanName(response.name)
-      await getCourseDetails(response.validatable_plan.classes.flat()).catch(err => {
-        setValidationResult({
-          diagnostics: [{
-            is_warning: false,
-            message: `Error interno: ${String(err)}`
-          }],
-          course_superblocks: {}
-        })
-      })
-=======
-      await Promise.all([
-        validate(response.validatable_plan),
-        getCourseDetails(response.validatable_plan.classes.flat())
-      ])
-      setPlan(response)
-      setStatus('ready')
+      previousCurriculum.current = {
+        major: response.validatable_plan.curriculum.major ?? '',
+        minor: response.validatable_plan.curriculum.minor ?? '',
+        title: response.validatable_plan.curriculum.title ?? ''
+      }
       console.log('data loaded')
->>>>>>> 75655784
     } catch (err) {
       handleErrors(err)
     }
-<<<<<<< HEAD
-
-    console.log('data loaded')
   }
 
   async function getCourseDetails (courses: PseudoCourseId[]): Promise<void> {
-=======
-  }
-
-  async function getCourseDetails (courses: PseudoCourse[]): Promise<void> {
->>>>>>> 75655784
     console.log('getting Courses Details...')
     const coursesCodes = []
     const equivalenceCodes = []
     for (const courseid of courses) {
       if (courseid.is_concrete === true) { coursesCodes.push(courseid.code) } else { equivalenceCodes.push(courseid.code) }
     }
-<<<<<<< HEAD
-    let responseEquivalenceDetails: Equivalence[] = []
-    let responseCourseDetails: Course[] = []
-    if (coursesCodes.length > 0) responseCourseDetails = await DefaultService.getCourseDetails(coursesCodes)
-    if (equivalenceCodes.length > 0) responseEquivalenceDetails = await DefaultService.getEquivalenceDetails(equivalenceCodes)
-    // transform response to dict with key code:
-    const dict = [...responseCourseDetails, ...responseEquivalenceDetails].reduce((acc: { [code: string]: PseudoCourseDetail }, curr: PseudoCourseDetail) => {
-      acc[curr.code] = curr
-      return acc
-    }, {})
-    setCourseDetails((prev) => { return { ...prev, ...dict } })
-  }
-
-  async function validate (validatablePlan: ValidatablePlan): Promise<void> {
-    const response = await DefaultService.validatePlan(validatablePlan)
-    setValidationResult(response)
-    setPlannerStatus(PlannerStatus.READY)
-    // Es necesario hacer una copia profunda del plan para comparar, pues si se copia el objeto entero
-    // entonces la copia es modificada junto al objeto original. Lo ideal seria usar una librearia para esto en el futuro
-    previousClasses.current = JSON.parse(JSON.stringify(validatablePlan.classes))
-=======
     try {
       const promises = []
       if (coursesCodes.length > 0) promises.push(DefaultService.getCourseDetails(coursesCodes))
@@ -228,14 +160,13 @@
     try {
       const response = await DefaultService.validatePlan(validatablePlan)
       setValidationResult(response)
-      setStatus('ready')
+      setPlannerStatus(PlannerStatus.READY)
       // Es necesario hacer una copia profunda del plan para comparar, pues si se copia el objeto entero
       // entonces la copia es modificada junto al objeto original. Lo ideal seria usar una librearia para esto en el futuro
       previousClasses.current = JSON.parse(JSON.stringify(validatablePlan.classes))
     } catch (err) {
       handleErrors(err)
     }
->>>>>>> 75655784
   }
 
   async function savePlan (): Promise<void> {
@@ -244,11 +175,7 @@
       return
     }
     if (params?.plannerId != null) {
-<<<<<<< HEAD
       setPlannerStatus(PlannerStatus.VALIDATING)
-=======
-      setStatus('validating')
->>>>>>> 75655784
       try {
         await DefaultService.updatePlan(params.plannerId, validatablePlan)
         alert('Plan actualizado exitosamente.')
@@ -259,11 +186,7 @@
     } else {
       const planName = prompt('¿Cómo quieres llamarle a esta planificación?')
       if (planName == null || planName === '') return
-<<<<<<< HEAD
       setPlannerStatus(PlannerStatus.VALIDATING)
-=======
-      setStatus('validating')
->>>>>>> 75655784
       try {
         const res = await DefaultService.savePlan(planName, validatablePlan)
         alert('Plan guardado exitosamente.')
@@ -272,11 +195,7 @@
         handleErrors(err)
       }
     }
-<<<<<<< HEAD
     setPlannerStatus(PlannerStatus.READY)
-=======
-    setStatus('ready')
->>>>>>> 75655784
   }
 
   async function addCourse (semIdx: number): Promise<void> {
@@ -292,11 +211,7 @@
         return
       }
     }
-<<<<<<< HEAD
     setPlannerStatus(PlannerStatus.VALIDATING)
-=======
-    setStatus('validating')
->>>>>>> 75655784
     try {
       const response = await DefaultService.getCourseDetails([courseCode])
       setCourseDetails((prev) => { return { ...prev, [response[0].code]: response[0] } })
@@ -315,8 +230,7 @@
     }
   }
 
-<<<<<<< HEAD
-  async function loadCurriculumsData (cYear: string, cMajor?: string): Promise<CurriculumData> {
+  async function loadCurriculumsData (cYear: string, cMajor?: string): Promise<void> {
     const [majors, minors, titles] = await Promise.all([
       DefaultService.getMajors(cYear),
       DefaultService.getMinors(cYear, cMajor),
@@ -336,50 +250,8 @@
         return dict
       }, {})
     }
-    return curriculumData
-  }
-=======
-  useEffect(() => {
-    if (params?.plannerId != null) {
-      getPlanById(params.plannerId).catch(err => {
-        handleErrors(err)
-      })
-    } else {
-      getDefaultPlan().catch(err => {
-        handleErrors(err)
-      })
-    }
-  }, [])
-
-  useEffect(() => {
-    if (status === 'validating' && plan !== null) {
-      // dont validate if the classes are rearranging the same semester at previous validation
-      let changed = plan.validatable_plan.classes.length !== previousClasses.current.length
-      if (!changed) {
-        for (let idx = 0; idx < plan.validatable_plan.classes.length; idx++) {
-          const cur = [...plan.validatable_plan.classes[idx]].sort((a, b) => a.code.localeCompare(b.code))
-          const prev = [...previousClasses.current[idx]].sort((a, b) => a.code.localeCompare(b.code))
-          if (JSON.stringify(cur) !== JSON.stringify(prev)) {
-            changed = true
-            setStatus('ready')
-            break
-          }
-        }
-      } else {
-        validate(plan.validatable_plan).catch(err => {
-          setValidationResult({
-            diagnostics: [{
-              is_warning: false,
-              message: `Error interno: ${String(err)}`
-            }],
-            course_superblocks: {}
-          })
-        })
-      }
-      setStatus('ready')
-    }
-  }, [status, plan])
->>>>>>> 75655784
+    setCurriculumData(curriculumData)
+  }
 
   async function openModal (equivalence: Equivalence | EquivalenceId, semester: number, index: number): Promise<void> {
     if ('courses' in equivalence) {
@@ -401,11 +273,7 @@
           return
         }
       }
-<<<<<<< HEAD
       setPlannerStatus(PlannerStatus.VALIDATING)
-=======
-      setStatus('validating')
->>>>>>> 75655784
       const response = await DefaultService.getCourseDetails([selection])
       setCourseDetails((prev) => { return { ...prev, [response[0].code]: response[0] } })
       setValidatablePlan((prev) => {
@@ -527,9 +395,9 @@
     if (validatablePlan != null) {
       const { major, minor, title } = validatablePlan.curriculum
       const curriculumChanged =
-        major !== previousCurriculum.current.major ||
-        minor !== previousCurriculum.current.minor ||
-        title !== previousCurriculum.current.title
+          major !== previousCurriculum.current.major ||
+          minor !== previousCurriculum.current.minor ||
+          title !== previousCurriculum.current.title
       if (curriculumChanged) {
         setPlannerStatus(PlannerStatus.LOADING)
       } else {
@@ -553,9 +421,8 @@
   }, [validatablePlan])
 
   return (
-<<<<<<< HEAD
     <div className={`w-full h-full p-3 flex flex-grow overflow-hidden flex-row ${(plannerStatus !== 'ERROR' && plannerStatus !== 'READY') ? 'cursor-wait' : ''}`}>
-      <MyDialog equivalence={modalData?.equivalence} open={isModalOpen} onClose={async (selection?: string) => await closeModal(selection)}/>
+      <CourseSelectorDialog equivalence={modalData?.equivalence} open={isModalOpen} onClose={async (selection?: string) => await closeModal(selection)}/>
       {plannerStatus === 'LOADING' && (
         <Spinner message='Cargando planificación...' />
       )}
@@ -566,11 +433,6 @@
       </div>)}
 
       {plannerStatus !== 'LOADING' && plannerStatus !== 'ERROR' && <>
-=======
-    <div className={`w-full h-full p-3 flex flex-grow overflow-hidden flex-row ${status === 'validating' ? 'cursor-wait' : ''}`}>
-      <CourseSelectorDialog equivalence={modalData?.equivalence} open={isModalOpen} onClose={async (selection?: string) => await closeModal(selection)}/>
-      {(status !== 'loading' && error === null) && <>
->>>>>>> 75655784
         <div className={'flex flex-col w-5/6 flex-grow'}>
           {curriculumData !== null && validatablePlan !== null &&
             <ul className={'w-full mb-3 mt-2 relative'}>
@@ -632,20 +494,7 @@
           <ControlTopBar
             reset={reset}
             save={savePlan}
-<<<<<<< HEAD
             validating={plannerStatus !== 'READY'}
-=======
-            validating={status === 'validating'}
-          />
-          <PlanBoard
-            plan={plan?.validatable_plan ?? null}
-            courseDetails={courseDetails}
-            setPlan={setPlan}
-            openModal={openModal}
-            addCourse={addCourse}
-            validating={status === 'validating'}
-            validationResult={validationResult}
->>>>>>> 75655784
           />
           <DndProvider backend={HTML5Backend}>
             <PlanBoard
@@ -659,19 +508,8 @@
             />
           </DndProvider>
         </div>
-<<<<<<< HEAD
         <ErrorTray diagnostics={validationResult?.diagnostics ?? []} validating={plannerStatus === 'VALIDATING'}/>
         </>}
-=======
-        <ErrorTray diagnostics={validationResult?.diagnostics ?? []} validating={status === 'validating'}/>
-        </>}
-
-        {status === 'loading' && error === null && <Spinner message='Cargando planificación...' />}
-        {error !== null && <div className={'w-full h-full flex flex-col justify-center items-center'}>
-          <p className={'text-2xl font-semibold mb-4'}>Error al cargar plan</p>
-          <p className={'text-sm font-normal'}>{error}</p>
-        </div>}
->>>>>>> 75655784
     </div>
   )
 }
