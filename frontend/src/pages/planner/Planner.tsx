--- conflicted
+++ resolved
@@ -3,12 +3,10 @@
 import ControlTopBar from './ControlTopBar'
 import { useParams } from '@tanstack/react-router'
 import { useState, useEffect, useRef } from 'react'
-<<<<<<< HEAD
-import { DefaultService, ValidatablePlan, Course, ConcreteId, EquivalenceId, FlatValidationResult } from '../../client'
+import { DefaultService, ValidatablePlan, Course, ConcreteId, EquivalenceId, FlatValidationResult, PlanView } from '../../client'
 
 type PseudoCourse = ConcreteId | EquivalenceId
-=======
-import { DefaultService, FlatDiagnostic, ValidatablePlan, Course, PlanView } from '../../client'
+
 interface EmptyPlan {
   validatable_plan: ValidatablePlan
 }
@@ -18,7 +16,6 @@
   }
   return false
 }
->>>>>>> fca6b0e1
 
 /**
  * The main planner app. Contains the drag-n-drop main PlanBoard, the error tray and whatnot.
@@ -29,10 +26,7 @@
   const previousClasses = useRef<PseudoCourse[][]>([[]])
   const [loading, setLoading] = useState(true)
   const [validating, setValidanting] = useState(false)
-<<<<<<< HEAD
   const [validationResult, setValidationResult] = useState<FlatValidationResult | null>(null)
-=======
-  const [validationDiagnostics, setValidationDiagnostics] = useState<FlatDiagnostic[]>([])
   const params = useParams()
 
   async function getDefaultPlan (): Promise<void> {
@@ -45,17 +39,23 @@
       career: 'Ingenieria'
     })
     await getCourseDetails(response.classes.flat()).catch(err => {
-      setValidationDiagnostics([{
-        is_warning: false,
-        message: `Internal error: ${String(err)}`
-      }])
+      setValidationResult({
+        diagnostics: [{
+          is_warning: false,
+          message: `Internal error: ${String(err)}`
+        }],
+        course_superblocks: {}
+      })
     })
     setPlan({ ...plan, validatable_plan: response })
     await validate(response).catch(err => {
-      setValidationDiagnostics([{
-        is_warning: false,
-        message: `Internal error: ${String(err)}`
-      }])
+      setValidationResult({
+        diagnostics: [{
+          is_warning: false,
+          message: `Internal error: ${String(err)}`
+        }],
+        course_superblocks: {}
+      })
     })
     setLoading(false)
     console.log('data loaded')
@@ -67,16 +67,22 @@
       const response: PlanView = await DefaultService.readPlan(id)
       setPlan(response)
       await getCourseDetails(response.validatable_plan.classes.flat()).catch(err => {
-        setValidationDiagnostics([{
-          is_warning: false,
-          message: `Internal error: ${String(err)}`
-        }])
+        setValidationResult({
+          diagnostics: [{
+            is_warning: false,
+            message: `Internal error: ${String(err)}`
+          }],
+          course_superblocks: {}
+        })
       })
       await validate(response.validatable_plan).catch(err => {
-        setValidationDiagnostics([{
-          is_warning: false,
-          message: `Internal error: ${String(err)}`
-        }])
+        setValidationResult({
+          diagnostics: [{
+            is_warning: false,
+            message: `Internal error: ${String(err)}`
+          }],
+          course_superblocks: {}
+        })
       })
     } catch (err) {
       alert(err)
@@ -85,20 +91,15 @@
     setLoading(false)
     console.log('data loaded')
   }
->>>>>>> fca6b0e1
 
   async function getCourseDetails (courses: PseudoCourse[]): Promise<void> {
     setValidanting(true)
     console.log('getting Courses Details...')
-<<<<<<< HEAD
     const codes = []
     for (const courseid of courses) {
       if (courseid.is_concrete === true) { codes.push(courseid.code) }
     }
     const response = await DefaultService.getCourseDetails(codes)
-=======
-    const response: Course[] = await DefaultService.getCourseDetails(codes)
->>>>>>> fca6b0e1
     // transform response to dict with key code:
     const dict = response.reduce((acc: { [code: string]: Course }, curr: Course) => {
       acc[curr.code] = curr
@@ -109,23 +110,16 @@
     setValidanting(false)
   }
 
-  async function validate (plan: ValidatablePlan): Promise<void> {
+  async function validate (validatablePlan: ValidatablePlan): Promise<void> {
     setValidanting(true)
     console.log('validating...')
-<<<<<<< HEAD
-    const response = await DefaultService.validatePlan(plan)
+    const response = await DefaultService.validatePlan(validatablePlan)
     setValidationResult(response)
     console.log('validated')
+    setValidanting(false)
     // Es necesario hacer una copia profunda del plan para comparar, pues si se copia el objeto entero
     // entonces la copia es modificada junto al objeto original. Lo ideal seria usar una librearia para esto en el futuro
-=======
-    const response = await DefaultService.validatePlan({ ...plan, level: 1, school: 'Ingenieria', career: 'Ingenieria' })
-    setValidationDiagnostics(response.diagnostics)
-    console.log('validated')
-    setValidanting(false)
-    // make a deep copy of the classes to compare with the next validation
->>>>>>> fca6b0e1
-    previousClasses.current = JSON.parse(JSON.stringify(plan.classes))
+    previousClasses.current = JSON.parse(JSON.stringify(validatablePlan.classes))
   }
 
   async function savePlan (): Promise<void> {
@@ -153,40 +147,27 @@
   }
 
   async function addCourse (semIdx: number): Promise<void> {
-<<<<<<< HEAD
     const courseCodeRaw = prompt('Course code?')
     if (courseCodeRaw == null || courseCodeRaw === '') return
     const courseCode = courseCodeRaw.toUpperCase()
-    for (const existingCourse of plan?.classes.flat()) {
+    for (const existingCourse of plan?.validatable_plan.classes.flat()) {
       if (existingCourse.code === courseCode) {
-        alert(`${courseCode} already on plan`)
+        alert(`${courseCode} ya se encuentra en el plan`)
         return
       }
     }
-=======
-    const courseCode = prompt('Sigla del curso:')
-    if (courseCode == null || courseCode === '') return
-    if (plan.validatable_plan.classes.flat().includes(courseCode.toUpperCase())) { alert(`${courseCode} ya se encuentra en el plan`); return }
->>>>>>> fca6b0e1
     setValidanting(true)
     try {
       const response = await DefaultService.getCourseDetails([courseCode])
       setCourseDetails((prev) => { return { ...prev, [response[0].code]: response[0] } })
       setPlan((prev) => {
-<<<<<<< HEAD
-        const newClasses = [...prev.classes]
-        newClasses[semIdx] = [...prev.classes[semIdx]]
+        const newClasses = [...prev.validatable_plan.classes]
+        newClasses[semIdx] = [...prev.validatable_plan.classes[semIdx]]
         newClasses[semIdx].push({
           is_concrete: true,
           code: response[0].code
         })
-        return { ...prev, classes: newClasses }
-=======
-        const newClasses = [...prev.validatable_plan.classes]
-        newClasses[semIdx] = [...prev.validatable_plan.classes[semIdx]]
-        newClasses[semIdx].push(response[0].code)
         return { ...prev, validatable_plan: { next_semester: prev.validatable_plan.next_semester, classes: newClasses } }
->>>>>>> fca6b0e1
       })
     } catch (err) {
       alert(err)
@@ -195,35 +176,6 @@
   }
 
   useEffect(() => {
-<<<<<<< HEAD
-    const getBasicPlan = async (): Promise<void> => {
-      console.log('getting Basic Plan...')
-      const response = await DefaultService.generatePlan({
-        classes: [],
-        next_semester: 0,
-        level: 1,
-        school: 'Ingenieria',
-        career: 'Ingenieria'
-      })
-      setPlan(response)
-      await getCourseDetails(response.classes.flat()).catch(err => {
-        setValidationResult({
-          diagnostics: [{
-            is_warning: false,
-            message: `Internal error: ${String(err)}`
-          }],
-          course_superblocks: {}
-        })
-      })
-      await validate(response).catch(err => {
-        setValidationResult({
-          diagnostics: [{
-            is_warning: false,
-            message: `Internal error: ${String(err)}`
-          }],
-          course_superblocks: {}
-        })
-=======
     if (params?.plannerId != null) {
       getPlanById(params.plannerId).catch(err => {
         console.log(err)
@@ -231,7 +183,6 @@
     } else {
       getDefaultPlan().catch(err => {
         console.log(err)
->>>>>>> fca6b0e1
       })
     }
   }, [])
@@ -239,12 +190,11 @@
   useEffect(() => {
     if (!loading) {
       // dont validate if the classes are rearranging the same semester at previous validation
-<<<<<<< HEAD
-      let changed = plan.classes.length !== previousClasses.current.length
+      let changed = plan.validatable_plan.classes.length !== previousClasses.current.length
       if (!changed) {
         console.log()
-        for (let idx = 0; idx < plan.classes.length; idx++) {
-          const cur = [...plan.classes[idx]].sort((a, b) => a.code.localeCompare(b.code))
+        for (let idx = 0; idx < plan.validatable_plan.classes.length; idx++) {
+          const cur = [...plan.validatable_plan.classes[idx]].sort((a, b) => a.code.localeCompare(b.code))
           const prev = [...previousClasses.current[idx]].sort((a, b) => a.code.localeCompare(b.code))
           if (JSON.stringify(cur) !== JSON.stringify(prev)) {
             changed = true
@@ -253,7 +203,7 @@
         }
       }
       if (changed) {
-        validate(plan).catch(err => {
+        validate(plan.validatable_plan).catch(err => {
           setValidationResult({
             diagnostics: [{
               is_warning: false,
@@ -261,16 +211,6 @@
             }],
             course_superblocks: {}
           })
-=======
-      if (!plan.validatable_plan.classes.map((sem, index) =>
-        JSON.stringify([...sem].sort((a, b) => a.localeCompare(b))) === JSON.stringify(previousClasses.current[index]?.sort())).every(Boolean) ||
-         plan.validatable_plan.classes.length !== previousClasses.current.length) {
-        validate(plan.validatable_plan).catch(err => {
-          setValidationDiagnostics([{
-            is_warning: false,
-            message: `Internal error: ${String(err)}`
-          }])
->>>>>>> fca6b0e1
         })
       }
     }
@@ -300,11 +240,7 @@
             validationResult={validationResult}
           />
         </div>
-<<<<<<< HEAD
-        <ErrorTray diagnostics={validationResult?.diagnostics ?? []} />
-=======
-        <ErrorTray diagnostics={validationDiagnostics} validating={validating}/>
->>>>>>> fca6b0e1
+        <ErrorTray diagnostics={validationResult?.diagnostics ?? []} validating={validating}/>
         </>
         : <div>Loading</div>}
     </div>
