import { Spinner } from '../../components/Spinner'
import ErrorTray from './ErrorTray'
import PlanBoard from './planBoard/PlanBoard'
import ControlTopBar from './ControlTopBar'
import CourseSelectorDialog from './dialogs/CourseSelectorDialog'
import LegendModal from './dialogs/LegendModal'
import SavePlanModal from './dialogs/SavePlanModal'
import CurriculumSelector from './CurriculumSelector'
import AlertModal from '../../components/AlertModal'
<<<<<<< HEAD
import { useParams } from '@tanstack/react-router'
import { useState, useEffect, useRef, useCallback } from 'react'
import { type CourseDetails, type Major, DefaultService, type ValidatablePlan, type EquivDetails, type EquivalenceId, type ValidationResult, type PlanView, type CancelablePromise, type ClassId, type CurriculumSpec } from '../../client'
import { type PseudoCourseDetail, type PseudoCourseId, type CurriculumData, type ModalData, isApiError, isCancelError, isCourseRequirementErr, type Cyear, type PossibleBlocksList } from './utils/Types'
import { validateCourseMovement, updateClassesState } from './utils/planBoardFunctions'
=======
import { useParams, Navigate } from '@tanstack/react-router'
import { useState, useEffect, useRef, useCallback, useMemo, useReducer } from 'react'
import { type CourseDetails, type Major, DefaultService, type ValidatablePlan, type EquivDetails, type EquivalenceId, type ValidationResult, type PlanView, type CancelablePromise } from '../../client'
import { type CourseId, type PseudoCourseDetail, type PseudoCourseId, type CurriculumData, type ModalData, type PlanDigest, type ValidationDigest, isCourseRequirementErr, type Cyear } from './utils/Types'
import { validateCourseMovement, updateClassesState, getCoursePos } from './utils/PlanBoardFunctions'
>>>>>>> 232d5502
import { useAuth } from '../../contexts/auth.context'
import { toast } from 'react-toastify'
import DebugGraph from '../../components/DebugGraph'
import deepEqual from 'fast-deep-equal'
import { DndProvider } from 'react-dnd'
import { HTML5Backend } from 'react-dnd-html5-backend'
<<<<<<< HEAD
import { collectRequirements, locateClassInPlan } from './utils/utils'
=======
import { collectRequirements, handleErrors, PlannerStatus } from './utils/utils'
import { updateCurriculum, isMinorValid, isMajorValid, loadCurriculumsData } from './utils/CurriculumUtils'
>>>>>>> 232d5502
import ReceivePaste from './utils/ReceivePaste'
import ModBanner from './ModBanner'

/**
 * The main planner app. Contains the drag-n-drop main PlanBoard, the error tray and whatnot.
 */
const Planner = (): JSX.Element => {
  const [planName, setPlanName] = useState<string>('')
  const [planID, setPlanID] = useState<string | undefined>(useParams()?.plannerId)
  const [validatablePlan, setValidatablePlan] = useState<ValidatablePlan | null >(null)
  const [curriculumData, setCurriculumData] = useState<CurriculumData | null>(null)
  const [modalData, setModalData] = useState<ModalData>()
  const [isModalOpen, setIsModalOpen] = useState(false)
  const [isLegendModalOpen, setIsLegendModalOpen] = useState(false)
  const [isSavePlanModalOpen, setIsSavePlanModalOpen] = useState(false)
  const [plannerStatus, setPlannerStatus] = useState<PlannerStatus>(PlannerStatus.LOADING)
  const [validationResult, setValidationResult] = useState<ValidationResult | null>(null)
  const [error, setError] = useState<string | null>(null)
  const [popUpAlert, setPopUpAlert] = useState<{ title: string, major?: string, year?: Cyear, deleteMajor: boolean, desc: string, isOpen: boolean }>({ title: '', major: '', deleteMajor: false, desc: '', isOpen: false })
  const [, setPossibleBlocksList] = useState<PossibleBlocksList>({}) // TODO: Use the possibleBlocksList

  const previousCurriculum = useRef<{ major: string | undefined, minor: string | undefined, title: string | undefined, cyear?: Cyear }>({ major: '', minor: '', title: '' })
  const previousClasses = useRef<PseudoCourseId[][]>([[]])

  // NOTE: Course rendering kind of depends on course details, but in practice courses should always have their course details available before their first render
  const courseDetails = useRef<Record<string, PseudoCourseDetail>>({})

  const [, setValidationPromise] = useState<CancelablePromise<any> | null>(null)
  const impersonateRut = useParams()?.userRut
  const authState = useAuth()
<<<<<<< HEAD

  const handleErrors = useCallback((err: unknown): void => {
    if (isApiError(err)) {
      console.error(err)
      switch (err.status) {
        case 401:
          console.log('token invalid or expired, loading re-login page')
          toast.error('Tu session a expirado. Redireccionando a pagina de inicio de sesion...', {
            toastId: 'ERROR401'
          })
          break
        case 403:
          toast.warn('No tienes permisos para realizar esa accion')
          break
        case 404:
          setError('El planner al que estas intentando acceder no existe o no es de tu propiedad')
          break
        case 429:
          toast.error('Se alcanzó el límite de actividad, espera y vuelve a intentarlo')
          return
        case 500:
          setError(err.message)
          break
        default:
          console.log(err.status)
          setError('Error desconocido')
          break
      }
      setPlannerStatus(PlannerStatus.ERROR)
    } else if (!isCancelError(err)) {
      setError('Error desconocido')
      console.error(err)
      setPlannerStatus(PlannerStatus.ERROR)
    }
  }, [])

  const addCourseDetails = useCallback((details: PseudoCourseDetail[]) => {
    for (const detail of details) {
      courseDetails.current[detail.code] = detail
    }
  }, [courseDetails])

  const getCourseDetails = useCallback(async (courses: PseudoCourseId[], fetchAll: CurriculumSpec | undefined = undefined): Promise<void> => {
=======
  const planDigest = useMemo((): PlanDigest => {
    const digest: PlanDigest = {
      idToIndex: {},
      indexToId: []
    }
    if (validatablePlan != null) {
      for (let i = 0; i < validatablePlan.classes.length; i++) {
        const idx2id = []
        for (let j = 0; j < validatablePlan.classes[i].length; j++) {
          const c = validatablePlan.classes[i][j]
          let reps = digest.idToIndex[c.code]
          if (reps === undefined) {
            reps = []
            digest.idToIndex[c.code] = reps
          }
          idx2id.push({ code: c.code, instance: reps.length })
          reps.push([i, j])
        }
        digest.indexToId.push(idx2id)
      }
    }
    return digest
  }, [validatablePlan])

  // Calcular informacion util sobre la validacion cada vez que cambia
  const validationDigest = useMemo((): ValidationDigest => {
    const digest: ValidationDigest = {
      courses: [],
      semesters: [],
      isOutdated: false
    }
    if (validatablePlan != null) {
      // Initialize course information
      digest.courses = validatablePlan.classes.map((semester, i) => {
        return semester.map((course, j) => {
          const { code, instance } = planDigest.indexToId[i][j]
          const superblock = validationResult?.course_superblocks?.[code]?.[instance] ?? ''
          return {
            superblock,
            errorIndices: [],
            warningIndices: []
          }
        })
      })
      // Initialize semester information to an empty state
      digest.semesters = validatablePlan.classes.map(() => {
        return {
          errorIndices: [],
          warningIndices: []
        }
      })
      if (validationResult != null) {
        // Fill course and semester information with their associated errors
        for (let k = 0; k < validationResult.diagnostics.length; k++) {
          const diag = validationResult.diagnostics[k]
          if (diag.kind === 'outdated' || diag.kind === 'outdatedcurrent') {
            digest.isOutdated = true
          }
          if (diag.associated_to != null) {
            for (const assoc of diag.associated_to) {
              if (typeof assoc === 'number') {
                // This error is associated to a semester
                const semDigest = digest.semesters[assoc]
                if (semDigest != null) {
                  const diagIndices = diag.is_err ?? true ? semDigest.errorIndices : semDigest.warningIndices
                  diagIndices.push(k)
                }
              } else {
                // This error is associated to a course
                const semAndIdx = planDigest.idToIndex[assoc.code]?.[assoc.instance] ?? null
                if (semAndIdx != null) {
                  const [sem, idx] = semAndIdx
                  const courseDigest = digest.courses[sem][idx]
                  const diagIndices = diag.is_err ?? true ? courseDigest.errorIndices : courseDigest.warningIndices
                  diagIndices.push(k)
                }
              }
            }
          }
        }
      }
    }
    return digest
  }, [validatablePlan, planDigest, validationResult])

  const getCourseDetails = useCallback(async (courses: PseudoCourseId[]): Promise<void> => {
    console.log('Getting Courses Details...')
>>>>>>> 232d5502
    const pseudocourseCodes = new Set<string>()
    for (const courseid of courses) {
      const code = ('failed' in courseid ? courseid.failed : null) ?? courseid.code
      if (!(code in courseDetails.current)) {
        pseudocourseCodes.add(code)
      }
    }
    if (pseudocourseCodes.size === 0 && fetchAll == null) return
    console.log(`getting ${pseudocourseCodes.size} course details...`)
    try {
      const newDetails = await DefaultService.getPseudocourseDetails({ codes: Array.from(pseudocourseCodes), plan: fetchAll })
      if (fetchAll != null) {
        // Process all equivalences
        const blocksList: Record<string, EquivDetails[]> = {}
        for (const detail of newDetails) {
          if ('courses' in detail) {
            for (const course of detail.courses) {
              if (!(course in blocksList)) blocksList[course] = []
              blocksList[course].push(detail)
            }
          }
        }
        setPossibleBlocksList(blocksList)
      }
      addCourseDetails(newDetails)
    } catch (err) {
      handleErrors(err, setPlannerStatus, setError)
    }
<<<<<<< HEAD
  }, [handleErrors, addCourseDetails])
=======
  }, [])
>>>>>>> 232d5502

  const validate = useCallback(async (validatablePlan: ValidatablePlan): Promise<void> => {
    try {
      if (validatablePlan.classes.flat().length === 0) {
        setValidationPromise(prev => {
          if (prev != null) {
            prev.cancel()
            return null
          }
          return prev
        })
        previousClasses.current = validatablePlan.classes
        previousCurriculum.current = {
          major: validatablePlan.curriculum.major,
          minor: validatablePlan.curriculum.minor,
          title: validatablePlan.curriculum.title,
          cyear: validatablePlan.curriculum.cyear
        }
        setPlannerStatus(PlannerStatus.READY)
        return
      }
      const promise = authState?.user == null
        ? DefaultService.validateGuestPlan(validatablePlan)
        : (authState?.isMod === true && impersonateRut != null)
            ? DefaultService.validatePlanForAnyUser(impersonateRut, validatablePlan)
            : DefaultService.validatePlanForUser(validatablePlan)
      setValidationPromise(prev => {
        if (prev != null) {
          prev.cancel()
        }
        return promise
      })
      const response = await promise
      setValidationPromise(null)
      previousCurriculum.current = {
        major: validatablePlan.curriculum.major,
        minor: validatablePlan.curriculum.minor,
        title: validatablePlan.curriculum.title,
        cyear: validatablePlan.curriculum.cyear
      }
      // Order diagnostics by putting errors first, then warnings.
      response.diagnostics.sort((a, b) => {
        if (a.is_err === b.is_err) {
          return 0
        } else if (a.is_err ?? true) {
          return -1
        } else {
          return 1
        }
      })
      const reqCourses = new Set<string>()
      for (const diag of response.diagnostics) {
        if (isCourseRequirementErr(diag)) {
          collectRequirements(diag.modernized_missing, reqCourses)
        }
      }
      if (reqCourses.size > 0) {
        await getCourseDetails(Array.from(reqCourses).map((code: string) => { return { code, isConcrete: true } }))
      }
      setValidationResult(prev => {
        // Validation often gives the same results after small changes
        // Avoid triggering changes if this happens
        if (deepEqual(prev, response)) return prev
        return response
      })
      setPlannerStatus(PlannerStatus.READY)
      previousClasses.current = validatablePlan.classes
    } catch (err) {
      handleErrors(err, setPlannerStatus, setError)
    }
  }, [authState?.isMod, impersonateRut, authState?.user, getCourseDetails])

  const savePlan = useCallback(async (planName: string): Promise<void> => {
    if (validatablePlan == null) {
      toast.error('No se ha generado un plan aun')
      return
    }
    if (planID !== null && planID !== undefined) {
      setPlannerStatus(PlannerStatus.VALIDATING)
      try {
        await DefaultService.updatePlan(planID, validatablePlan)
        toast.success('Plan actualizado exitosamente.')
      } catch (err) {
        handleErrors(err, setPlannerStatus, setError)
      }
    } else {
      if (planName == null || planName === '') return
      setPlannerStatus(PlannerStatus.VALIDATING)
      try {
        const res = await DefaultService.savePlan(planName, validatablePlan)
        setPlanID(res.id)
        setPlanName(res.name)
        toast.success('Plan guardado exitosamente')
      } catch (err) {
        handleErrors(err, setPlannerStatus, setError)
      }
    }
    setIsSavePlanModalOpen(false)
    setPlannerStatus(PlannerStatus.READY)
  }, [planID, validatablePlan])

  const openModalForExtraClass = useCallback((semIdx: number): void => {
    setModalData({
      equivalence: undefined,
      selector: true,
      semester: semIdx
    })
    setIsModalOpen(true)
  }, []) // addCourse should not depend on `validatablePlan`, so that memoing does its work

<<<<<<< HEAD
  const remCourse = useCallback((course: ClassId): void => {
    // its ok to use `setValidatablePlan`
    // its not ok to use `validatablePlan` directly
=======
  const remCourse = useCallback((course: CourseId): void => {
>>>>>>> 232d5502
    setValidatablePlan(prev => {
      if (prev === null) return null
      const remPos = locateClassInPlan(prev.classes, course)
      if (remPos == null) {
        toast.error('Index no encontrado')
        return prev
      }
      const newClases = [...prev.classes]
      const newClasesSem = [...prev.classes[remPos.semester]]
      newClasesSem.splice(remPos.index, 1)
      newClases[remPos.semester] = newClasesSem
      while (newClases[newClases.length - 1].length === 0) {
        newClases.pop()
      }
      return { ...prev, classes: newClases }
    })
  }, []) // remCourse should not depend on `validatablePlan`, so that memoing does its work

  const moveCourse = useCallback((drag: ClassId, drop: { semester: number, index: number }): void => {
    setValidatablePlan(prev => {
      if (prev === null) return prev
      const dragIndex = locateClassInPlan(prev.classes, drag)
      if (dragIndex == null) {
        toast.error('Index no encontrado')
        return prev
      }
      const validationError = validateCourseMovement(prev, dragIndex, drop)

      if (validationError !== null) {
        toast.error(validationError)
        return prev
      }
      return updateClassesState(prev, dragIndex, drop)
    })
  }, [])

  const initializePlan = useCallback(async (validatablePlan: ValidatablePlan) => {
    await Promise.all([
      getCourseDetails(validatablePlan.classes.flat(), validatablePlan.curriculum),
      loadCurriculumsData(validatablePlan.curriculum.cyear, validatablePlan.curriculum.major),
      validate(validatablePlan)
    ])
    setValidatablePlan(validatablePlan)
    console.log('data loaded')
  }, [getCourseDetails, loadCurriculumsData, validate])

  const getPlanById = useCallback(async (id: string): Promise<void> => {
    try {
      console.log('Getting Plan by Id...')
      let response: PlanView
      if (authState?.isMod === true) {
        response = await DefaultService.readAnyPlan(id)
      } else {
        response = await DefaultService.readPlan(id)
      }
      previousClasses.current = response.validatable_plan.classes
      previousCurriculum.current = {
        major: response.validatable_plan.curriculum.major,
        minor: response.validatable_plan.curriculum.minor,
        title: response.validatable_plan.curriculum.title,
        cyear: response.validatable_plan.curriculum.cyear
      }
<<<<<<< HEAD
=======
      await Promise.all([
        getCourseDetails(response.validatable_plan.classes.flat()),
        loadCurriculumsData(response.validatable_plan.curriculum.cyear, setCurriculumData, response.validatable_plan.curriculum.major),
        validate(response.validatable_plan)
      ])
      setValidatablePlan(response.validatable_plan)
>>>>>>> 232d5502
      setPlanName(response.name)
      await initializePlan(response.validatable_plan)
    } catch (err) {
      handleErrors(err, setPlannerStatus, setError)
    }
<<<<<<< HEAD
  }, [handleErrors, initializePlan])
=======
  }, [authState?.isMod, getCourseDetails, validate])
>>>>>>> 232d5502

  const getDefaultPlan = useCallback(async (referenceValidatablePlan?: ValidatablePlan, truncateAt?: number): Promise<void> => {
    try {
      console.log('Getting Basic Plan...')
      let baseValidatablePlan
      if (referenceValidatablePlan === undefined || referenceValidatablePlan === null) {
        baseValidatablePlan = authState?.user == null
          ? await DefaultService.emptyGuestPlan()
          : (authState?.isMod === true && impersonateRut != null) ? await DefaultService.emptyPlanForAnyUser(impersonateRut) : await DefaultService.emptyPlanForUser()
      } else {
        baseValidatablePlan = { ...referenceValidatablePlan, classes: [...referenceValidatablePlan.classes] }
        truncateAt = truncateAt ?? (authState?.student?.next_semester ?? 0)
        baseValidatablePlan.classes.splice(truncateAt)
      }
      // truncate the validatablePlan to the last not empty semester
      while (baseValidatablePlan.classes.length > 0 && baseValidatablePlan.classes[baseValidatablePlan.classes.length - 1].length === 0) {
        baseValidatablePlan.classes.pop()
      }
      const response: ValidatablePlan = await DefaultService.generatePlan({
        passed: baseValidatablePlan,
        reference: referenceValidatablePlan ?? undefined
      })
      previousClasses.current = response.classes
      previousCurriculum.current = {
        major: response.curriculum.major,
        minor: response.curriculum.minor,
        title: response.curriculum.title,
        cyear: response.curriculum.cyear
      }
<<<<<<< HEAD
      await initializePlan(response)
=======
      await Promise.all([
        getCourseDetails(response.classes.flat()),
        loadCurriculumsData(response.curriculum.cyear, setCurriculumData, response.curriculum.major),
        validate(response)
      ])
      setValidatablePlan(response)
      console.log('data loaded')
>>>>>>> 232d5502
    } catch (err) {
      handleErrors(err, setPlannerStatus, setError)
    }
<<<<<<< HEAD
  }, [authState?.student?.next_semester, authState?.user, handleErrors, initializePlan])
=======
  }, [authState?.student?.next_semester, impersonateRut, authState?.isMod, authState?.user, getCourseDetails, validate])
>>>>>>> 232d5502

  const fetchData = useCallback(async (): Promise<void> => {
    try {
      if (planID != null) {
        await getPlanById(planID)
      } else {
        await getDefaultPlan()
      }
    } catch (error) {
      setError('Hubo un error al cargar el planner')
      console.error(error)
      setPlannerStatus(PlannerStatus.ERROR)
    }
  }, [getDefaultPlan, getPlanById, planID])

  const loadNewPLan = useCallback(async (referenceValidatablePlan: ValidatablePlan): Promise<void> => {
    try {
      await getDefaultPlan(referenceValidatablePlan)
    } catch (error) {
      setError('Hubo un error al cargar el planner')
      console.error(error)
      setPlannerStatus(PlannerStatus.ERROR)
    }
  }, [getDefaultPlan])

  const openModal = useCallback(async (equivalence: EquivDetails | EquivalenceId, semester: number, index?: number): Promise<void> => {
    if ('courses' in equivalence) {
      setModalData({ equivalence, selector: false, semester, index })
    } else {
      const response = (
        courseDetails.current[equivalence.code] ??
        (await DefaultService.getPseudocourseDetails({ codes: [equivalence.code] }))[0]
      )
      if (!('courses' in response)) {
        throw new Error('expected equivalence details')
      }
      setModalData({ equivalence: response, selector: false, semester, index })
    }
    setIsModalOpen(true)
  }, [courseDetails])

  const closeModal = useCallback(async (selection?: CourseDetails): Promise<void> => {
    if (selection != null && modalData !== undefined) {
      addCourseDetails([selection])
      setValidatablePlan(prev => {
        if (prev === null) return prev
        const newValidatablePlan = { ...prev, classes: [...prev.classes] }
        while (newValidatablePlan.classes.length <= modalData.semester) {
          newValidatablePlan.classes.push([])
        }
        const index = modalData.index ?? newValidatablePlan.classes[modalData.semester].length
        const pastClass = newValidatablePlan.classes[modalData.semester][index]
        if (pastClass !== undefined && selection.code === pastClass.code) { setIsModalOpen(false); return prev }
        for (const existingCourse of newValidatablePlan.classes[modalData.semester].flat()) {
          if (existingCourse.code === selection.code) {
            toast.error(`${selection.name} ya se encuentra en este semestre, seleccione otro curso por favor`)
            return prev
          }
        }
        newValidatablePlan.classes[modalData.semester] = [...newValidatablePlan.classes[modalData.semester]]
        if (modalData.equivalence === undefined) {
          while (newValidatablePlan.classes.length <= modalData.semester) {
            newValidatablePlan.classes.push([])
          }
          newValidatablePlan.classes[modalData.semester][index] = {
            is_concrete: true,
            code: selection.code,
            equivalence: undefined
          }
        } else {
          const oldEquivalence = 'credits' in pastClass ? pastClass : pastClass.equivalence

          newValidatablePlan.classes[modalData.semester][index] = {
            is_concrete: true,
            code: selection.code,
            equivalence: oldEquivalence
          }
          if (oldEquivalence !== undefined && oldEquivalence.credits !== selection.credits) {
            if (oldEquivalence.credits > selection.credits) {
              newValidatablePlan.classes[modalData.semester].splice(index, 1,
                {
                  is_concrete: true,
                  code: selection.code,
                  equivalence: {
                    ...oldEquivalence,
                    credits: selection.credits
                  }
                },
                {
                  is_concrete: false,
                  code: oldEquivalence.code,
                  credits: oldEquivalence.credits - selection.credits
                }
              )
            } else {
              // handle when credis exced necesary
              // Partial solution: just consume anything we find
              const semester = newValidatablePlan.classes[modalData.semester]
              let extra = selection.credits - oldEquivalence.credits
              for (let i = semester.length; i-- > 0;) {
                const equiv = semester[i]
                if ('credits' in equiv && equiv.code === oldEquivalence.code) {
                  if (equiv.credits <= extra) {
                    // Consume this equivalence entirely
                    semester.splice(index, 1)
                    extra -= equiv.credits
                  } else {
                    // Consume part of this equivalence
                    equiv.credits -= extra
                    extra = 0
                  }
                }
              }

              // Increase the credits of the equivalence
              // We might not have found all the missing credits, but that's ok
              newValidatablePlan.classes[modalData.semester].splice(index, 1,
                {
                  is_concrete: true,
                  code: selection.code,
                  equivalence: {
                    ...oldEquivalence,
                    credits: selection.credits
                  }
                }
              )
            }
          }
        }
        setPlannerStatus(PlannerStatus.VALIDATING)
        setIsModalOpen(false)
        return newValidatablePlan
      })
    } else {
      setIsModalOpen(false)
    }
<<<<<<< HEAD
  }, [setValidatablePlan, setIsModalOpen, modalData, addCourseDetails])
=======
  }, [modalData])
>>>>>>> 232d5502

  const openLegendModal = useCallback((): void => {
    setIsLegendModalOpen(true)
  }, [setIsLegendModalOpen])

  const closeLegendModal = useCallback((): void => {
    setIsLegendModalOpen(false)
  }, [setIsLegendModalOpen])

  const openSavePlanModal = useCallback(async (): Promise<void> => {
    if (planName == null || planName === '') {
      setIsSavePlanModalOpen(true)
    } else {
      await savePlan(planName)
    }
  }, [planName, savePlan])

  const closeSavePlanModal = useCallback((): void => {
    setIsSavePlanModalOpen(false)
  }, [])

  const reset = useCallback((): void => {
    setPlannerStatus(PlannerStatus.LOADING)
    setValidatablePlan(null)
  }, [])

  const selectYear = useCallback((cYear: Cyear, isMajorValid: boolean, isMinorValid: boolean): void => {
    setValidatablePlan((prev) => {
      if (prev == null || prev.curriculum.cyear === cYear) return prev
      const newCurriculum = { ...prev.curriculum, cyear: cYear }
      const newClasses = [...prev.classes]
      newClasses.splice(authState?.student?.next_semester ?? 0)
      if (!isMinorValid) {
        newCurriculum.minor = undefined
      }
      if (!isMajorValid) {
        newCurriculum.major = undefined
      }
      return { ...prev, classes: newClasses, curriculum: newCurriculum }
    })
  }, [setValidatablePlan, authState])

  const checkMinorForNewMajor = useCallback(async (major: Major): Promise<void> => {
    const isValidMinor = await isMinorValid(major.cyear, major.code, validatablePlan?.curriculum.minor)
    if (!isValidMinor) {
      setPopUpAlert({
        title: 'Minor incompatible',
        desc: 'Advertencia: La selección del nuevo major no es compatible con el minor actual. Continuar con esta selección requerirá eliminar el minor actual. ¿Desea continuar y eliminar su minor?',
        major: major.code,
        deleteMajor: false,
        isOpen: true
      })
    } else {
      setValidatablePlan(prev => {
        return updateCurriculum(prev, 'major', major.code, true)
      })
    }
  }, [validatablePlan?.curriculum, setPopUpAlert]) // this sensitivity list shouldn't contain frequently-changing attributes

  const handlePopUpAlert = useCallback(async (isCanceled: boolean): Promise<void> => {
    setPopUpAlert(prev => {
      if (!isCanceled) {
        if ('major' in prev) {
          setValidatablePlan(prevPlan => {
            return updateCurriculum(prevPlan, 'major', prev.major, false)
          })
        }
        if ('year' in prev && prev.year !== undefined) {
          if (prev.deleteMajor) {
            selectYear(prev.year, false, false)
          } else {
            selectYear(prev.year, true, false)
          }
        }
      }
      return { ...prev, isOpen: false }
    })
  }, [selectYear])

  const checkMajorAndMinorForNewYear = useCallback(async (cyear: Cyear): Promise<void> => {
    const isValidMajor = await isMajorValid(cyear, validatablePlan?.curriculum.major)
    if (!isValidMajor) {
      setPopUpAlert({
        title: 'Major incompatible',
        desc: 'Advertencia: La selección del nuevo año no es compatible con el major actual. Continuar con esta selección requerirá eliminar el major y minor actual. ¿Desea continuar y eliminar su minor?',
        year: cyear,
        deleteMajor: true,
        isOpen: true
      })
    } else {
      const isValidMinor = await isMinorValid(cyear, validatablePlan?.curriculum.major, validatablePlan?.curriculum.minor)
      if (!isValidMinor) {
        setPopUpAlert({
          title: 'Minor incompatible',
          desc: 'Advertencia: La selección del nuevo año no es compatible con el minor actual. Continuar con esta selección requerirá eliminar el minor actual. ¿Desea continuar y eliminar su minor?',
          year: cyear,
          deleteMajor: false,
          isOpen: true
        })
      } else {
        selectYear(cyear, true, true)
      }
    }
  }, [validatablePlan?.curriculum, setPopUpAlert, selectYear])

  const selectMinor = useCallback((minorCode: string | undefined): void => {
    setValidatablePlan(prev => {
      return updateCurriculum(prev, 'minor', minorCode, true)
    })
  }, []) // this sensitivity list shouldn't contain frequently-changing attributes

  const selectTitle = useCallback((titleCode: string | undefined): void => {
    setValidatablePlan(prev => {
      return updateCurriculum(prev, 'title', titleCode, true)
    })
  }, [])

  useEffect(() => {
    setPlannerStatus(PlannerStatus.LOADING)
  }, [])

  useEffect(() => {
    console.log(`planner status set to ${plannerStatus}`)
    if (plannerStatus === 'LOADING') {
      void fetchData()
    }
  }, [plannerStatus, fetchData])

  useEffect(() => {
    if (validatablePlan != null) {
      const { major, minor, title, cyear } = validatablePlan.curriculum
      const curriculumChanged =
          major !== previousCurriculum.current.major ||
          minor !== previousCurriculum.current.minor ||
          title !== previousCurriculum.current.title ||
          cyear !== previousCurriculum.current.cyear
      if (curriculumChanged) {
        setPlannerStatus(PlannerStatus.CHANGING_CURRICULUM)
        void loadNewPLan(validatablePlan)
      } else {
        setPlannerStatus(prev => {
          if (prev === PlannerStatus.LOADING) return prev
          return PlannerStatus.VALIDATING
        })
        validate(validatablePlan).catch(err => {
          handleErrors(err, setPlannerStatus, setError)
        })
      }
    }
  }, [validatablePlan, validate, loadNewPLan])

  if (impersonateRut !== authState?.student?.rut && impersonateRut !== undefined && authState?.isMod === true) {
    return <Navigate to="/mod/users"/>
  }
  return (
    <>
      {authState?.isMod === true &&
        <ModBanner/>
      }
      <div className={`w-full relative h-full flex flex-grow overflow-hidden flex-row ${(plannerStatus === 'LOADING') ? 'cursor-wait' : ''}`}>
        <DebugGraph validatablePlan={validatablePlan} />
        <ReceivePaste validatablePlan={validatablePlan} getDefaultPlan={getDefaultPlan} />
        <CourseSelectorDialog equivalence={modalData?.equivalence} open={isModalOpen} onClose={closeModal}/>
        <LegendModal open={isLegendModalOpen} onClose={closeLegendModal}/>
        <SavePlanModal isOpen={isSavePlanModalOpen} onClose={closeSavePlanModal} savePlan={savePlan}/>
        <AlertModal title={popUpAlert.title} isOpen={popUpAlert.isOpen} close={handlePopUpAlert}>{popUpAlert.desc}</AlertModal>
        {(plannerStatus === PlannerStatus.LOADING || plannerStatus === PlannerStatus.CHANGING_CURRICULUM) &&
          <div className="absolute w-screen h-full z-50 bg-white flex flex-col justify-center items-center">
            <Spinner message='Cargando planificación...' />
          </div>
        }

<<<<<<< HEAD
      {plannerStatus === 'ERROR'
        ? (<div className={'w-full h-full flex flex-col justify-center items-center'}>
            <p className={'text-2xl font-semibold mb-4'}>Error al cargar plan</p>
            <p className={'text-sm font-normal'}>{error}</p>
            <a href="https://github.com/open-source-uc/planner/issues?q=is%3Aopen+is%3Aissue+label%3Abug" className={'text-blue-700 underline text-sm'} rel="noreferrer" target="_blank">Reportar error</a>
          </div>)
        : <div className={'flex w-full p-3 pb-0'}>
            <div className={'flex flex-col overflow-auto flex-grow'}>
              <CurriculumSelector
                planName={planName}
                curriculumData={curriculumData}
                curriculumSpec={validatablePlan?.curriculum ?? { cyear: null, major: null, minor: null, title: null }}
                selectMajor={checkMinorForNewMajor}
                selectMinor={selectMinor}
                selectTitle={selectTitle}
                selectYear={checkMajorAndMinorForNewYear}
              />
              <ControlTopBar
                reset={reset}
                openSavePlanModal={openSavePlanModal}
                openLegendModal={openLegendModal}
              />
              <DndProvider backend={HTML5Backend}>
                <PlanBoard
                  classesGrid={validatablePlan?.classes ?? []}
                  validationResult={validationResult}
                  classesDetails={courseDetails.current}
                  moveCourse={moveCourse}
                  openModal={openModal}
                  addCourse={openModalForExtraClass}
                  remCourse={remCourse}
                />
              </DndProvider>
            </div>
          <ErrorTray
            setValidatablePlan={setValidatablePlan}
            getCourseDetails={getCourseDetails}
            diagnostics={validationResult?.diagnostics ?? []}
            validating={plannerStatus === 'VALIDATING'}
            courseDetails={courseDetails.current}
          />
        </div>
      }
    </div>
=======
        {plannerStatus === 'ERROR'
          ? (<div className={'w-full h-full flex flex-col justify-center items-center'}>
              <p className={'text-2xl font-semibold mb-4'}>Error al cargar plan</p>
              <p className={'text-sm font-normal'}>{error}</p>
              <a href="https://github.com/open-source-uc/planner/issues?q=is%3Aopen+is%3Aissue+label%3Abug" className={'text-blue-700 underline text-sm'} rel="noreferrer" target="_blank">Reportar error</a>
            </div>)
          : <div className={'flex w-full p-3 pb-0'}>
              <div className={'flex flex-col overflow-auto flex-grow'}>
                <CurriculumSelector
                  planName={planName}
                  curriculumData={curriculumData}
                  curriculumSpec={validatablePlan?.curriculum ?? { cyear: null, major: null, minor: null, title: null }}
                  selectMajor={checkMinorForNewMajor}
                  selectMinor={selectMinor}
                  selectTitle={selectTitle}
                  selectYear={checkMajorAndMinorForNewYear}
                />
                <ControlTopBar
                  reset={reset}
                  openSavePlanModal={openSavePlanModal}
                  openLegendModal={openLegendModal}
                  isMod={authState?.isMod === true}
                />
                <DndProvider backend={HTML5Backend}>
                  <PlanBoard
                    classesGrid={validatablePlan?.classes ?? []}
                    planDigest={planDigest}
                    classesDetails={courseDetails}
                    moveCourse={moveCourse}
                    openModal={openModal}
                    authState={authState}
                    addCourse={openModalForExtraClass}
                    remCourse={remCourse}
                    validationDigest={validationDigest}
                  />
                </DndProvider>
              </div>
            <ErrorTray
              setValidatablePlan={setValidatablePlan}
              getCourseDetails={getCourseDetails}
              diagnostics={validationResult?.diagnostics ?? []}
              validating={plannerStatus === 'VALIDATING'}
              courseDetails={courseDetails}
            />
          </div>
        }
      </div>
    </>
>>>>>>> 232d5502
  )
}

export default Planner<|MERGE_RESOLUTION|>--- conflicted
+++ resolved
@@ -7,31 +7,19 @@
 import SavePlanModal from './dialogs/SavePlanModal'
 import CurriculumSelector from './CurriculumSelector'
 import AlertModal from '../../components/AlertModal'
-<<<<<<< HEAD
-import { useParams } from '@tanstack/react-router'
+import { Navigate, useParams } from '@tanstack/react-router'
 import { useState, useEffect, useRef, useCallback } from 'react'
 import { type CourseDetails, type Major, DefaultService, type ValidatablePlan, type EquivDetails, type EquivalenceId, type ValidationResult, type PlanView, type CancelablePromise, type ClassId, type CurriculumSpec } from '../../client'
-import { type PseudoCourseDetail, type PseudoCourseId, type CurriculumData, type ModalData, isApiError, isCancelError, isCourseRequirementErr, type Cyear, type PossibleBlocksList } from './utils/Types'
-import { validateCourseMovement, updateClassesState } from './utils/planBoardFunctions'
-=======
-import { useParams, Navigate } from '@tanstack/react-router'
-import { useState, useEffect, useRef, useCallback, useMemo, useReducer } from 'react'
-import { type CourseDetails, type Major, DefaultService, type ValidatablePlan, type EquivDetails, type EquivalenceId, type ValidationResult, type PlanView, type CancelablePromise } from '../../client'
-import { type CourseId, type PseudoCourseDetail, type PseudoCourseId, type CurriculumData, type ModalData, type PlanDigest, type ValidationDigest, isCourseRequirementErr, type Cyear } from './utils/Types'
-import { validateCourseMovement, updateClassesState, getCoursePos } from './utils/PlanBoardFunctions'
->>>>>>> 232d5502
+import { type PseudoCourseDetail, type PseudoCourseId, type CurriculumData, type ModalData, isCourseRequirementErr, type Cyear, type PossibleBlocksList } from './utils/Types'
+import { validateCourseMovement, updateClassesState } from './utils/PlanBoardFunctions'
 import { useAuth } from '../../contexts/auth.context'
 import { toast } from 'react-toastify'
 import DebugGraph from '../../components/DebugGraph'
 import deepEqual from 'fast-deep-equal'
 import { DndProvider } from 'react-dnd'
 import { HTML5Backend } from 'react-dnd-html5-backend'
-<<<<<<< HEAD
-import { collectRequirements, locateClassInPlan } from './utils/utils'
-=======
-import { collectRequirements, handleErrors, PlannerStatus } from './utils/utils'
+import { collectRequirements, handleErrors, PlannerStatus, locateClassInPlan } from './utils/utils'
 import { updateCurriculum, isMinorValid, isMajorValid, loadCurriculumsData } from './utils/CurriculumUtils'
->>>>>>> 232d5502
 import ReceivePaste from './utils/ReceivePaste'
 import ModBanner from './ModBanner'
 
@@ -62,42 +50,6 @@
   const [, setValidationPromise] = useState<CancelablePromise<any> | null>(null)
   const impersonateRut = useParams()?.userRut
   const authState = useAuth()
-<<<<<<< HEAD
-
-  const handleErrors = useCallback((err: unknown): void => {
-    if (isApiError(err)) {
-      console.error(err)
-      switch (err.status) {
-        case 401:
-          console.log('token invalid or expired, loading re-login page')
-          toast.error('Tu session a expirado. Redireccionando a pagina de inicio de sesion...', {
-            toastId: 'ERROR401'
-          })
-          break
-        case 403:
-          toast.warn('No tienes permisos para realizar esa accion')
-          break
-        case 404:
-          setError('El planner al que estas intentando acceder no existe o no es de tu propiedad')
-          break
-        case 429:
-          toast.error('Se alcanzó el límite de actividad, espera y vuelve a intentarlo')
-          return
-        case 500:
-          setError(err.message)
-          break
-        default:
-          console.log(err.status)
-          setError('Error desconocido')
-          break
-      }
-      setPlannerStatus(PlannerStatus.ERROR)
-    } else if (!isCancelError(err)) {
-      setError('Error desconocido')
-      console.error(err)
-      setPlannerStatus(PlannerStatus.ERROR)
-    }
-  }, [])
 
   const addCourseDetails = useCallback((details: PseudoCourseDetail[]) => {
     for (const detail of details) {
@@ -106,95 +58,6 @@
   }, [courseDetails])
 
   const getCourseDetails = useCallback(async (courses: PseudoCourseId[], fetchAll: CurriculumSpec | undefined = undefined): Promise<void> => {
-=======
-  const planDigest = useMemo((): PlanDigest => {
-    const digest: PlanDigest = {
-      idToIndex: {},
-      indexToId: []
-    }
-    if (validatablePlan != null) {
-      for (let i = 0; i < validatablePlan.classes.length; i++) {
-        const idx2id = []
-        for (let j = 0; j < validatablePlan.classes[i].length; j++) {
-          const c = validatablePlan.classes[i][j]
-          let reps = digest.idToIndex[c.code]
-          if (reps === undefined) {
-            reps = []
-            digest.idToIndex[c.code] = reps
-          }
-          idx2id.push({ code: c.code, instance: reps.length })
-          reps.push([i, j])
-        }
-        digest.indexToId.push(idx2id)
-      }
-    }
-    return digest
-  }, [validatablePlan])
-
-  // Calcular informacion util sobre la validacion cada vez que cambia
-  const validationDigest = useMemo((): ValidationDigest => {
-    const digest: ValidationDigest = {
-      courses: [],
-      semesters: [],
-      isOutdated: false
-    }
-    if (validatablePlan != null) {
-      // Initialize course information
-      digest.courses = validatablePlan.classes.map((semester, i) => {
-        return semester.map((course, j) => {
-          const { code, instance } = planDigest.indexToId[i][j]
-          const superblock = validationResult?.course_superblocks?.[code]?.[instance] ?? ''
-          return {
-            superblock,
-            errorIndices: [],
-            warningIndices: []
-          }
-        })
-      })
-      // Initialize semester information to an empty state
-      digest.semesters = validatablePlan.classes.map(() => {
-        return {
-          errorIndices: [],
-          warningIndices: []
-        }
-      })
-      if (validationResult != null) {
-        // Fill course and semester information with their associated errors
-        for (let k = 0; k < validationResult.diagnostics.length; k++) {
-          const diag = validationResult.diagnostics[k]
-          if (diag.kind === 'outdated' || diag.kind === 'outdatedcurrent') {
-            digest.isOutdated = true
-          }
-          if (diag.associated_to != null) {
-            for (const assoc of diag.associated_to) {
-              if (typeof assoc === 'number') {
-                // This error is associated to a semester
-                const semDigest = digest.semesters[assoc]
-                if (semDigest != null) {
-                  const diagIndices = diag.is_err ?? true ? semDigest.errorIndices : semDigest.warningIndices
-                  diagIndices.push(k)
-                }
-              } else {
-                // This error is associated to a course
-                const semAndIdx = planDigest.idToIndex[assoc.code]?.[assoc.instance] ?? null
-                if (semAndIdx != null) {
-                  const [sem, idx] = semAndIdx
-                  const courseDigest = digest.courses[sem][idx]
-                  const diagIndices = diag.is_err ?? true ? courseDigest.errorIndices : courseDigest.warningIndices
-                  diagIndices.push(k)
-                }
-              }
-            }
-          }
-        }
-      }
-    }
-    return digest
-  }, [validatablePlan, planDigest, validationResult])
-
-  const getCourseDetails = useCallback(async (courses: PseudoCourseId[]): Promise<void> => {
-    console.log('Getting Courses Details...')
->>>>>>> 232d5502
     const pseudocourseCodes = new Set<string>()
     for (const courseid of courses) {
       const code = ('failed' in courseid ? courseid.failed : null) ?? courseid.code
@@ -223,11 +86,7 @@
     } catch (err) {
       handleErrors(err, setPlannerStatus, setError)
     }
-<<<<<<< HEAD
-  }, [handleErrors, addCourseDetails])
-=======
-  }, [])
->>>>>>> 232d5502
+  }, [addCourseDetails])
 
   const validate = useCallback(async (validatablePlan: ValidatablePlan): Promise<void> => {
     try {
@@ -338,13 +197,7 @@
     setIsModalOpen(true)
   }, []) // addCourse should not depend on `validatablePlan`, so that memoing does its work
 
-<<<<<<< HEAD
   const remCourse = useCallback((course: ClassId): void => {
-    // its ok to use `setValidatablePlan`
-    // its not ok to use `validatablePlan` directly
-=======
-  const remCourse = useCallback((course: CourseId): void => {
->>>>>>> 232d5502
     setValidatablePlan(prev => {
       if (prev === null) return null
       const remPos = locateClassInPlan(prev.classes, course)
@@ -384,12 +237,12 @@
   const initializePlan = useCallback(async (validatablePlan: ValidatablePlan) => {
     await Promise.all([
       getCourseDetails(validatablePlan.classes.flat(), validatablePlan.curriculum),
-      loadCurriculumsData(validatablePlan.curriculum.cyear, validatablePlan.curriculum.major),
+      loadCurriculumsData(validatablePlan.curriculum.cyear, setCurriculumData, validatablePlan.curriculum.major),
       validate(validatablePlan)
     ])
     setValidatablePlan(validatablePlan)
     console.log('data loaded')
-  }, [getCourseDetails, loadCurriculumsData, validate])
+  }, [getCourseDetails, validate])
 
   const getPlanById = useCallback(async (id: string): Promise<void> => {
     try {
@@ -407,25 +260,12 @@
         title: response.validatable_plan.curriculum.title,
         cyear: response.validatable_plan.curriculum.cyear
       }
-<<<<<<< HEAD
-=======
-      await Promise.all([
-        getCourseDetails(response.validatable_plan.classes.flat()),
-        loadCurriculumsData(response.validatable_plan.curriculum.cyear, setCurriculumData, response.validatable_plan.curriculum.major),
-        validate(response.validatable_plan)
-      ])
-      setValidatablePlan(response.validatable_plan)
->>>>>>> 232d5502
       setPlanName(response.name)
       await initializePlan(response.validatable_plan)
     } catch (err) {
       handleErrors(err, setPlannerStatus, setError)
     }
-<<<<<<< HEAD
-  }, [handleErrors, initializePlan])
-=======
-  }, [authState?.isMod, getCourseDetails, validate])
->>>>>>> 232d5502
+  }, [authState?.isMod, initializePlan])
 
   const getDefaultPlan = useCallback(async (referenceValidatablePlan?: ValidatablePlan, truncateAt?: number): Promise<void> => {
     try {
@@ -455,25 +295,11 @@
         title: response.curriculum.title,
         cyear: response.curriculum.cyear
       }
-<<<<<<< HEAD
       await initializePlan(response)
-=======
-      await Promise.all([
-        getCourseDetails(response.classes.flat()),
-        loadCurriculumsData(response.curriculum.cyear, setCurriculumData, response.curriculum.major),
-        validate(response)
-      ])
-      setValidatablePlan(response)
-      console.log('data loaded')
->>>>>>> 232d5502
     } catch (err) {
       handleErrors(err, setPlannerStatus, setError)
     }
-<<<<<<< HEAD
-  }, [authState?.student?.next_semester, authState?.user, handleErrors, initializePlan])
-=======
-  }, [authState?.student?.next_semester, impersonateRut, authState?.isMod, authState?.user, getCourseDetails, validate])
->>>>>>> 232d5502
+  }, [authState?.student?.next_semester, impersonateRut, authState?.isMod, authState?.user, initializePlan])
 
   const fetchData = useCallback(async (): Promise<void> => {
     try {
@@ -610,11 +436,7 @@
     } else {
       setIsModalOpen(false)
     }
-<<<<<<< HEAD
-  }, [setValidatablePlan, setIsModalOpen, modalData, addCourseDetails])
-=======
-  }, [modalData])
->>>>>>> 232d5502
+  }, [addCourseDetails, modalData])
 
   const openLegendModal = useCallback((): void => {
     setIsLegendModalOpen(true)
@@ -787,52 +609,6 @@
           </div>
         }
 
-<<<<<<< HEAD
-      {plannerStatus === 'ERROR'
-        ? (<div className={'w-full h-full flex flex-col justify-center items-center'}>
-            <p className={'text-2xl font-semibold mb-4'}>Error al cargar plan</p>
-            <p className={'text-sm font-normal'}>{error}</p>
-            <a href="https://github.com/open-source-uc/planner/issues?q=is%3Aopen+is%3Aissue+label%3Abug" className={'text-blue-700 underline text-sm'} rel="noreferrer" target="_blank">Reportar error</a>
-          </div>)
-        : <div className={'flex w-full p-3 pb-0'}>
-            <div className={'flex flex-col overflow-auto flex-grow'}>
-              <CurriculumSelector
-                planName={planName}
-                curriculumData={curriculumData}
-                curriculumSpec={validatablePlan?.curriculum ?? { cyear: null, major: null, minor: null, title: null }}
-                selectMajor={checkMinorForNewMajor}
-                selectMinor={selectMinor}
-                selectTitle={selectTitle}
-                selectYear={checkMajorAndMinorForNewYear}
-              />
-              <ControlTopBar
-                reset={reset}
-                openSavePlanModal={openSavePlanModal}
-                openLegendModal={openLegendModal}
-              />
-              <DndProvider backend={HTML5Backend}>
-                <PlanBoard
-                  classesGrid={validatablePlan?.classes ?? []}
-                  validationResult={validationResult}
-                  classesDetails={courseDetails.current}
-                  moveCourse={moveCourse}
-                  openModal={openModal}
-                  addCourse={openModalForExtraClass}
-                  remCourse={remCourse}
-                />
-              </DndProvider>
-            </div>
-          <ErrorTray
-            setValidatablePlan={setValidatablePlan}
-            getCourseDetails={getCourseDetails}
-            diagnostics={validationResult?.diagnostics ?? []}
-            validating={plannerStatus === 'VALIDATING'}
-            courseDetails={courseDetails.current}
-          />
-        </div>
-      }
-    </div>
-=======
         {plannerStatus === 'ERROR'
           ? (<div className={'w-full h-full flex flex-col justify-center items-center'}>
               <p className={'text-2xl font-semibold mb-4'}>Error al cargar plan</p>
@@ -859,15 +635,14 @@
                 <DndProvider backend={HTML5Backend}>
                   <PlanBoard
                     classesGrid={validatablePlan?.classes ?? []}
-                    planDigest={planDigest}
-                    classesDetails={courseDetails}
+                    validationResult={validationResult}
+                    classesDetails={courseDetails.current}
                     moveCourse={moveCourse}
                     openModal={openModal}
                     authState={authState}
                     addCourse={openModalForExtraClass}
                     remCourse={remCourse}
-                    validationDigest={validationDigest}
-                  />
+                    />
                 </DndProvider>
               </div>
             <ErrorTray
@@ -875,13 +650,12 @@
               getCourseDetails={getCourseDetails}
               diagnostics={validationResult?.diagnostics ?? []}
               validating={plannerStatus === 'VALIDATING'}
-              courseDetails={courseDetails}
+              courseDetails={courseDetails.current}
             />
           </div>
         }
       </div>
     </>
->>>>>>> 232d5502
   )
 }
 
