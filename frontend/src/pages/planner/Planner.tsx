import { Spinner } from '../../components/Spinner'
import ErrorTray from './ErrorTray'
import PlanBoard from './planBoard/PlanBoard'
import ControlTopBar from './ControlTopBar'
import CourseSelectorDialog from './dialogs/CourseSelectorDialog'
import LegendModal from './dialogs/LegendModal'
import SavePlanModal from './dialogs/SavePlanModal'
import CurriculumSelector from './CurriculumSelector'
import AlertModal from '../../components/AlertModal'
import { useParams, Navigate } from '@tanstack/react-router'
import { useState, useEffect, useRef, useCallback, useMemo, useReducer } from 'react'
import { type CourseDetails, type Major, DefaultService, type ValidatablePlan, type EquivDetails, type EquivalenceId, type ValidationResult, type PlanView, type CancelablePromise } from '../../client'
<<<<<<< HEAD
import { type CourseId, type PseudoCourseDetail, type PseudoCourseId, type CurriculumData, type ModalData, type PlanDigest, type ValidationDigest, isCourseRequirementErr, type Cyear } from './utils/Types'
import { validateCourseMovement, updateClassesState, getCoursePos } from './utils/PlanBoardFunctions'
=======
import { type CourseId, type PseudoCourseDetail, type PseudoCourseId, type CurriculumData, type ModalData, type PlanDigest, type ValidationDigest, isApiError, isCancelError, isCourseRequirementErr, type Cyear } from './utils/Types'
import { validateCourseMovement, updateClassesState, getCoursePos } from './utils/planBoardFunctions'
>>>>>>> b72fbf7e
import { useAuth } from '../../contexts/auth.context'
import { toast } from 'react-toastify'
import DebugGraph from '../../components/DebugGraph'
import deepEqual from 'fast-deep-equal'
import { DndProvider } from 'react-dnd'
import { HTML5Backend } from 'react-dnd-html5-backend'
import { collectRequirements, handleErrors, PlannerStatus } from './utils/utils'
import { updateCurriculum, isMinorValid, isMajorValid, loadCurriculumsData } from './utils/CurriculumUtils'
import ReceivePaste from './utils/ReceivePaste'
import ModBanner from './ModBanner'

const reduceCourseDetails = (old: Record<string, PseudoCourseDetail>, add: Record<string, PseudoCourseDetail>): Record<string, PseudoCourseDetail> => {
  return { ...old, ...add }
}

/**
 * The main planner app. Contains the drag-n-drop main PlanBoard, the error tray and whatnot.
 */
const Planner = (): JSX.Element => {
  const [planName, setPlanName] = useState<string>('')
  const [planID, setPlanID] = useState<string | undefined>(useParams()?.plannerId)
  const [validatablePlan, setValidatablePlan] = useState<ValidatablePlan | null >(null)
  const [courseDetails, addCourseDetails] = useReducer(reduceCourseDetails, {})
  const [curriculumData, setCurriculumData] = useState<CurriculumData | null>(null)
  const [modalData, setModalData] = useState<ModalData>()
  const [isModalOpen, setIsModalOpen] = useState(false)
  const [isLegendModalOpen, setIsLegendModalOpen] = useState(false)
  const [isSavePlanModalOpen, setIsSavePlanModalOpen] = useState(false)
  const [plannerStatus, setPlannerStatus] = useState<PlannerStatus>(PlannerStatus.LOADING)
  const [validationResult, setValidationResult] = useState<ValidationResult | null>(null)
  const [error, setError] = useState<string | null>(null)
  const [popUpAlert, setPopUpAlert] = useState<{ title: string, major?: string, year?: Cyear, deleteMajor: boolean, desc: string, isOpen: boolean }>({ title: '', major: '', deleteMajor: false, desc: '', isOpen: false })

  const previousCurriculum = useRef<{ major: string | undefined, minor: string | undefined, title: string | undefined, cyear?: Cyear }>({ major: '', minor: '', title: '' })
  const previousClasses = useRef<PseudoCourseId[][]>([[]])

  const [, setValidationPromise] = useState<CancelablePromise<any> | null>(null)
  const impersonateRut = useParams()?.userRut
  const authState = useAuth()
  const planDigest = useMemo((): PlanDigest => {
    const digest: PlanDigest = {
      idToIndex: {},
      indexToId: []
    }
    if (validatablePlan != null) {
      for (let i = 0; i < validatablePlan.classes.length; i++) {
        const idx2id = []
        for (let j = 0; j < validatablePlan.classes[i].length; j++) {
          const c = validatablePlan.classes[i][j]
          let reps = digest.idToIndex[c.code]
          if (reps === undefined) {
            reps = []
            digest.idToIndex[c.code] = reps
          }
          idx2id.push({ code: c.code, instance: reps.length })
          reps.push([i, j])
        }
        digest.indexToId.push(idx2id)
      }
    }
    return digest
  }, [validatablePlan])

  // Calcular informacion util sobre la validacion cada vez que cambia
  const validationDigest = useMemo((): ValidationDigest => {
    const digest: ValidationDigest = {
      courses: [],
      semesters: [],
      isOutdated: false
    }
    if (validatablePlan != null) {
      // Initialize course information
      digest.courses = validatablePlan.classes.map((semester, i) => {
        return semester.map((course, j) => {
          const { code, instance } = planDigest.indexToId[i][j]
          const superblock = validationResult?.course_superblocks?.[code]?.[instance] ?? ''
          return {
            superblock,
            errorIndices: [],
            warningIndices: []
          }
        })
      })
      // Initialize semester information to an empty state
      digest.semesters = validatablePlan.classes.map(() => {
        return {
          errorIndices: [],
          warningIndices: []
        }
      })
      if (validationResult != null) {
        // Fill course and semester information with their associated errors
        for (let k = 0; k < validationResult.diagnostics.length; k++) {
          const diag = validationResult.diagnostics[k]
          if (diag.kind === 'outdated' || diag.kind === 'outdatedcurrent') {
            digest.isOutdated = true
          }
          if (diag.associated_to != null) {
            for (const assoc of diag.associated_to) {
              if (typeof assoc === 'number') {
                // This error is associated to a semester
                const semDigest = digest.semesters[assoc]
                if (semDigest != null) {
                  const diagIndices = diag.is_err ?? true ? semDigest.errorIndices : semDigest.warningIndices
                  diagIndices.push(k)
                }
              } else {
                // This error is associated to a course
                const semAndIdx = planDigest.idToIndex[assoc.code]?.[assoc.instance] ?? null
                if (semAndIdx != null) {
                  const [sem, idx] = semAndIdx
                  const courseDigest = digest.courses[sem][idx]
                  const diagIndices = diag.is_err ?? true ? courseDigest.errorIndices : courseDigest.warningIndices
                  diagIndices.push(k)
                }
              }
            }
          }
        }
      }
    }
    return digest
  }, [validatablePlan, planDigest, validationResult])

  const getCourseDetails = useCallback(async (courses: PseudoCourseId[]): Promise<void> => {
    console.log('Getting Courses Details...')
    const pseudocourseCodes = new Set<string>()
    for (const courseid of courses) {
      const code = ('failed' in courseid ? courseid.failed : null) ?? courseid.code
      // if (!(code in courseDetails)) {
      pseudocourseCodes.add(code)
      // }
    }
    if (pseudocourseCodes.size === 0) return
    try {
      const courseDetails = await DefaultService.getPseudocourseDetails(Array.from(pseudocourseCodes))
      const dict = courseDetails.reduce((acc: Record<string, PseudoCourseDetail>, curr: PseudoCourseDetail) => {
        if (curr == null) {
          // If there is an unknown code, ignore it instead of crashing
          return acc
        }
        acc[curr.code] = curr
        return acc
      }, {})
      addCourseDetails(dict)
    } catch (err) {
      handleErrors(err, setPlannerStatus, setError)
    }
  }, [])

  const validate = useCallback(async (validatablePlan: ValidatablePlan): Promise<void> => {
    try {
      if (validatablePlan.classes.flat().length === 0) {
        setValidationPromise(prev => {
          if (prev != null) {
            prev.cancel()
            return null
          }
          return prev
        })
        previousClasses.current = validatablePlan.classes
        previousCurriculum.current = {
          major: validatablePlan.curriculum.major,
          minor: validatablePlan.curriculum.minor,
          title: validatablePlan.curriculum.title,
          cyear: validatablePlan.curriculum.cyear
        }
        setPlannerStatus(PlannerStatus.READY)
        return
      }
      const promise = authState?.user == null
        ? DefaultService.validateGuestPlan(validatablePlan)
        : (authState?.isMod === true && impersonateRut != null)
            ? DefaultService.validatePlanForAnyUser(impersonateRut, validatablePlan)
            : DefaultService.validatePlanForUser(validatablePlan)
      setValidationPromise(prev => {
        if (prev != null) {
          prev.cancel()
        }
        return promise
      })
      const response = await promise
      setValidationPromise(null)
      previousCurriculum.current = {
        major: validatablePlan.curriculum.major,
        minor: validatablePlan.curriculum.minor,
        title: validatablePlan.curriculum.title,
        cyear: validatablePlan.curriculum.cyear
      }
      // Order diagnostics by putting errors first, then warnings.
      response.diagnostics.sort((a, b) => {
        if (a.is_err === b.is_err) {
          return 0
        } else if (a.is_err ?? true) {
          return -1
        } else {
          return 1
        }
      })
      const reqCourses = new Set<string>()
      for (const diag of response.diagnostics) {
        if (isCourseRequirementErr(diag)) {
          collectRequirements(diag.modernized_missing, reqCourses)
        }
      }
      if (reqCourses.size > 0) {
        await getCourseDetails(Array.from(reqCourses).map((code: string) => { return { code, isConcrete: true } }))
      }
      setValidationResult(prev => {
        // Validation often gives the same results after small changes
        // Avoid triggering changes if this happens
        if (deepEqual(prev, response)) return prev
        return response
      })
      setPlannerStatus(PlannerStatus.READY)
      previousClasses.current = validatablePlan.classes
    } catch (err) {
      handleErrors(err, setPlannerStatus, setError)
    }
  }, [authState?.isMod, impersonateRut, authState?.user, getCourseDetails])

  const savePlan = useCallback(async (planName: string): Promise<void> => {
    if (validatablePlan == null) {
      toast.error('No se ha generado un plan aun')
      return
    }
    if (planID !== null && planID !== undefined) {
      setPlannerStatus(PlannerStatus.VALIDATING)
      try {
        await DefaultService.updatePlan(planID, validatablePlan)
        toast.success('Plan actualizado exitosamente.')
      } catch (err) {
        handleErrors(err, setPlannerStatus, setError)
      }
      setPlannerStatus(PlannerStatus.READY)
    } else {
      if (planName == null || planName === '') return
      setPlannerStatus(PlannerStatus.VALIDATING)
      try {
        const res = await DefaultService.savePlan(planName, validatablePlan)
        setPlanID(res.id)
        setPlanName(res.name)
        toast.success('Plan guardado exitosamente')
      } catch (err) {
        handleErrors(err, setPlannerStatus, setError)
      }
    }
    setPlannerStatus(PlannerStatus.READY)
  }, [planID, validatablePlan])

  const openModalForExtraClass = useCallback((semIdx: number): void => {
    setModalData({
      equivalence: undefined,
      selector: true,
      semester: semIdx
    })
    setIsModalOpen(true)
  }, []) // addCourse should not depend on `validatablePlan`, so that memoing does its work

  const remCourse = useCallback((course: CourseId): void => {
    setValidatablePlan(prev => {
      if (prev === null) return null
      const remPos = getCoursePos(prev.classes, course)
      if (remPos === null) {
        toast.error('Index no encontrado')
        return prev
      }
      const newClases = [...prev.classes]
      const newClasesSem = [...prev.classes[remPos.semester]]
      newClasesSem.splice(remPos.index, 1)
      newClases[remPos.semester] = newClasesSem
      while (newClases[newClases.length - 1].length === 0) {
        newClases.pop()
      }
      return { ...prev, classes: newClases }
    })
  }, []) // remCourse should not depend on `validatablePlan`, so that memoing does its work

  const moveCourse = useCallback((drag: CourseId, drop: { semester: number, index: number }): void => {
    setValidatablePlan(prev => {
      if (prev === null) return prev
      const dragIndex = getCoursePos(prev.classes, drag)
      if (dragIndex === null) {
        toast.error('Index no encontrado')
        return prev
      }
      const validationError = validateCourseMovement(prev, dragIndex, drop)

      if (validationError !== null) {
        toast.error(validationError)
        return prev
      }
      return updateClassesState(prev, dragIndex, drop)
    })
  }, []) // moveCourse should not depend on `validatablePlan`, so that memoing does its work

  const getPlanById = useCallback(async (id: string): Promise<void> => {
    try {
      console.log('Getting Plan by Id...')
      let response: PlanView
      if (authState?.isMod === true) {
        response = await DefaultService.readAnyPlan(id)
      } else {
        response = await DefaultService.readPlan(id)
      }
      previousClasses.current = response.validatable_plan.classes
      previousCurriculum.current = {
        major: response.validatable_plan.curriculum.major,
        minor: response.validatable_plan.curriculum.minor,
        title: response.validatable_plan.curriculum.title,
        cyear: response.validatable_plan.curriculum.cyear
      }
      await Promise.all([
        getCourseDetails(response.validatable_plan.classes.flat()),
<<<<<<< HEAD
        loadCurriculumsData(response.validatable_plan.curriculum.cyear, setCurriculumData, response.validatable_plan.curriculum.major),
=======
        loadCurriculumsData(response.validatable_plan.curriculum.cyear, response.validatable_plan.curriculum.major),
>>>>>>> b72fbf7e
        validate(response.validatable_plan)
      ])
      setValidatablePlan(response.validatable_plan)
      setPlanName(response.name)
      console.log('data loaded')
    } catch (err) {
      handleErrors(err, setPlannerStatus, setError)
    }
  }, [authState?.isMod, getCourseDetails, validate])

  const getDefaultPlan = useCallback(async (referenceValidatablePlan?: ValidatablePlan, truncateAt?: number): Promise<void> => {
    try {
      console.log('Getting Basic Plan...')
      let baseValidatablePlan
      if (referenceValidatablePlan === undefined || referenceValidatablePlan === null) {
        baseValidatablePlan = authState?.user == null
          ? await DefaultService.emptyGuestPlan()
          : (authState?.isMod === true && impersonateRut != null) ? await DefaultService.emptyPlanForAnyUser(impersonateRut) : await DefaultService.emptyPlanForUser()
      } else {
        baseValidatablePlan = { ...referenceValidatablePlan, classes: [...referenceValidatablePlan.classes] }
        truncateAt = truncateAt ?? (authState?.student?.next_semester ?? 0)
        baseValidatablePlan.classes.splice(truncateAt)
      }
      // truncate the validatablePlan to the last not empty semester
      while (baseValidatablePlan.classes.length > 0 && baseValidatablePlan.classes[baseValidatablePlan.classes.length - 1].length === 0) {
        baseValidatablePlan.classes.pop()
      }
      const response: ValidatablePlan = await DefaultService.generatePlan({
        passed: baseValidatablePlan,
        reference: referenceValidatablePlan ?? undefined
      })
      previousClasses.current = response.classes
      previousCurriculum.current = {
        major: response.curriculum.major,
        minor: response.curriculum.minor,
        title: response.curriculum.title,
        cyear: response.curriculum.cyear
      }
      await Promise.all([
        getCourseDetails(response.classes.flat()),
<<<<<<< HEAD
        loadCurriculumsData(response.curriculum.cyear, setCurriculumData, response.curriculum.major),
=======
        loadCurriculumsData(response.curriculum.cyear, response.curriculum.major),
>>>>>>> b72fbf7e
        validate(response)
      ])
      setValidatablePlan(response)
      console.log('data loaded')
    } catch (err) {
      handleErrors(err, setPlannerStatus, setError)
    }
  }, [authState?.student?.next_semester, impersonateRut, authState?.isMod, authState?.user, getCourseDetails, validate])

  const fetchData = useCallback(async (): Promise<void> => {
    try {
      if (planID != null) {
        await getPlanById(planID)
      } else {
        await getDefaultPlan()
      }
    } catch (error) {
      setError('Hubo un error al cargar el planner')
      console.error(error)
      setPlannerStatus(PlannerStatus.ERROR)
    }
  }, [getDefaultPlan, getPlanById, planID])

  const loadNewPLan = useCallback(async (referenceValidatablePlan: ValidatablePlan): Promise<void> => {
    try {
      await getDefaultPlan(referenceValidatablePlan)
    } catch (error) {
      setError('Hubo un error al cargar el planner')
      console.error(error)
      setPlannerStatus(PlannerStatus.ERROR)
    }
  }, [getDefaultPlan])

  const openModal = useCallback(async (equivalence: EquivDetails | EquivalenceId, semester: number, index?: number): Promise<void> => {
    if ('courses' in equivalence) {
      setModalData({ equivalence, selector: false, semester, index })
    } else {
      const response = (await DefaultService.getPseudocourseDetails([equivalence.code]))[0]
      if (!('courses' in response)) {
        throw new Error('expected equivalence details')
      }
      setModalData({ equivalence: response, selector: false, semester, index })
    }
    setIsModalOpen(true)
  }, [])

  const closeModal = useCallback(async (selection?: CourseDetails): Promise<void> => {
    if (selection != null && modalData !== undefined) {
      addCourseDetails({ [selection.code]: selection })
      setValidatablePlan(prev => {
        if (prev === null) return prev
        const newValidatablePlan = { ...prev, classes: [...prev.classes] }
        while (newValidatablePlan.classes.length <= modalData.semester) {
          newValidatablePlan.classes.push([])
        }
        const index = modalData.index ?? newValidatablePlan.classes[modalData.semester].length
        const pastClass = newValidatablePlan.classes[modalData.semester][index]
        if (pastClass !== undefined && selection.code === pastClass.code) { setIsModalOpen(false); return prev }
        for (const existingCourse of newValidatablePlan.classes[modalData.semester].flat()) {
          if (existingCourse.code === selection.code) {
            toast.error(`${selection.name} ya se encuentra en este semestre, seleccione otro curso por favor`)
            return prev
          }
        }
        newValidatablePlan.classes[modalData.semester] = [...newValidatablePlan.classes[modalData.semester]]
        if (modalData.equivalence === undefined) {
          while (newValidatablePlan.classes.length <= modalData.semester) {
            newValidatablePlan.classes.push([])
          }
          newValidatablePlan.classes[modalData.semester][index] = {
            is_concrete: true,
            code: selection.code,
            equivalence: undefined
          }
        } else {
          const oldEquivalence = 'credits' in pastClass ? pastClass : pastClass.equivalence

          newValidatablePlan.classes[modalData.semester][index] = {
            is_concrete: true,
            code: selection.code,
            equivalence: oldEquivalence
          }
          if (oldEquivalence !== undefined && oldEquivalence.credits !== selection.credits) {
            if (oldEquivalence.credits > selection.credits) {
              newValidatablePlan.classes[modalData.semester].splice(index, 1,
                {
                  is_concrete: true,
                  code: selection.code,
                  equivalence: {
                    ...oldEquivalence,
                    credits: selection.credits
                  }
                },
                {
                  is_concrete: false,
                  code: oldEquivalence.code,
                  credits: oldEquivalence.credits - selection.credits
                }
              )
            } else {
              // handle when credis exced necesary
              // Partial solution: just consume anything we find
              const semester = newValidatablePlan.classes[modalData.semester]
              let extra = selection.credits - oldEquivalence.credits
              for (let i = semester.length; i-- > 0;) {
                const equiv = semester[i]
                if ('credits' in equiv && equiv.code === oldEquivalence.code) {
                  if (equiv.credits <= extra) {
                    // Consume this equivalence entirely
                    semester.splice(index, 1)
                    extra -= equiv.credits
                  } else {
                    // Consume part of this equivalence
                    equiv.credits -= extra
                    extra = 0
                  }
                }
              }

              // Increase the credits of the equivalence
              // We might not have found all the missing credits, but that's ok
              newValidatablePlan.classes[modalData.semester].splice(index, 1,
                {
                  is_concrete: true,
                  code: selection.code,
                  equivalence: {
                    ...oldEquivalence,
                    credits: selection.credits
                  }
                }
              )
            }
          }
        }
        setPlannerStatus(PlannerStatus.VALIDATING)
        setIsModalOpen(false)
        return newValidatablePlan
      })
    } else {
      setIsModalOpen(false)
    }
  }, [modalData])

  const openLegendModal = useCallback((): void => {
    setIsLegendModalOpen(true)
  }, [setIsLegendModalOpen])

  const closeLegendModal = useCallback((): void => {
    setIsLegendModalOpen(false)
  }, [setIsLegendModalOpen])

  const openSavePlanModal = useCallback(async (): Promise<void> => {
    if (planName == null || planName === '') {
      setIsSavePlanModalOpen(true)
    } else {
      await savePlan(planName)
    }
  }, [planName, savePlan])

  const closeSavePlanModal = useCallback((): void => {
    setIsSavePlanModalOpen(false)
  }, [])

  const reset = useCallback((): void => {
    setPlannerStatus(PlannerStatus.LOADING)
    setValidatablePlan(null)
  }, [])

  const selectYear = useCallback((cYear: Cyear, isMajorValid: boolean, isMinorValid: boolean): void => {
    setValidatablePlan((prev) => {
      if (prev == null || prev.curriculum.cyear === cYear) return prev
      const newCurriculum = { ...prev.curriculum, cyear: cYear }
      const newClasses = [...prev.classes]
      newClasses.splice(authState?.student?.next_semester ?? 0)
      if (!isMinorValid) {
        newCurriculum.minor = undefined
      }
      if (!isMajorValid) {
        newCurriculum.major = undefined
      }
      return { ...prev, classes: newClasses, curriculum: newCurriculum }
    })
  }, [setValidatablePlan, authState])

  const checkMinorForNewMajor = useCallback(async (major: Major): Promise<void> => {
    const isValidMinor = await isMinorValid(major.cyear, major.code, validatablePlan?.curriculum.minor)
    if (!isValidMinor) {
      setPopUpAlert({
        title: 'Minor incompatible',
        desc: 'Advertencia: La selección del nuevo major no es compatible con el minor actual. Continuar con esta selección requerirá eliminar el minor actual. ¿Desea continuar y eliminar su minor?',
        major: major.code,
        deleteMajor: false,
        isOpen: true
      })
    } else {
      setValidatablePlan(prev => {
        return updateCurriculum(prev, 'major', major.code, true)
      })
    }
  }, [validatablePlan?.curriculum, setPopUpAlert]) // this sensitivity list shouldn't contain frequently-changing attributes

<<<<<<< HEAD
  const handlePopUpAlert = useCallback(async (isCanceled: boolean): Promise<void> => {
    setPopUpAlert(prev => {
      if (!isCanceled) {
        if ('major' in prev) {
          setValidatablePlan(prevPlan => {
            return updateCurriculum(prevPlan, 'major', prev.major, false)
          })
        }
        if ('year' in prev && prev.year !== undefined) {
          if (prev.deleteMajor) {
            selectYear(prev.year, false, false)
          } else {
            selectYear(prev.year, true, false)
          }
        }
      }
      return { ...prev, isOpen: false }
    })
  }, [selectYear])

  const checkMajorAndMinorForNewYear = useCallback(async (cyear: Cyear): Promise<void> => {
    const isValidMajor = await isMajorValid(cyear, validatablePlan?.curriculum.major)
=======
  const checkMajorAndMinorForNewYear = useCallback(async (cyear: Cyear): Promise<void> => {
    const newMajors = await DefaultService.getMajors(cyear)
    const isValidMajor = validatablePlan?.curriculum.major === null || validatablePlan?.curriculum.major === undefined || newMajors.some(m => m.code === validatablePlan?.curriculum.major)
>>>>>>> b72fbf7e

    if (!isValidMajor) {
      setPopUpAlert({
        title: 'Major incompatible',
        desc: 'Advertencia: La selección del nuevo año no es compatible con el major actual. Continuar con esta selección requerirá eliminar el major y minor actual. ¿Desea continuar y eliminar su minor?',
        year: cyear,
        deleteMajor: true,
        isOpen: true
      })
    } else {
      const isValidMinor = await isMinorValid(cyear, validatablePlan?.curriculum.major, validatablePlan?.curriculum.minor)
      if (!isValidMinor) {
        setPopUpAlert({
          title: 'Minor incompatible',
          desc: 'Advertencia: La selección del nuevo año no es compatible con el minor actual. Continuar con esta selección requerirá eliminar el minor actual. ¿Desea continuar y eliminar su minor?',
          year: cyear,
          deleteMajor: false,
          isOpen: true
        })
      } else {
        selectYear(cyear, true, true)
      }
    }
  }, [validatablePlan?.curriculum, setPopUpAlert, selectYear])

  const selectMinor = useCallback((minorCode: string | undefined): void => {
    setValidatablePlan(prev => {
      return updateCurriculum(prev, 'minor', minorCode, true)
    })
  }, []) // this sensitivity list shouldn't contain frequently-changing attributes

  const selectTitle = useCallback((titleCode: string | undefined): void => {
    setValidatablePlan(prev => {
      return updateCurriculum(prev, 'title', titleCode, true)
    })
  }, [])

  useEffect(() => {
    setPlannerStatus(PlannerStatus.LOADING)
  }, [])

  useEffect(() => {
    console.log(`planner status set to ${plannerStatus}`)
    if (plannerStatus === 'LOADING') {
      void fetchData()
    }
  }, [plannerStatus, fetchData])

  useEffect(() => {
    if (validatablePlan != null) {
      const { major, minor, title, cyear } = validatablePlan.curriculum
      const curriculumChanged =
          major !== previousCurriculum.current.major ||
          minor !== previousCurriculum.current.minor ||
          title !== previousCurriculum.current.title ||
          cyear !== previousCurriculum.current.cyear
      if (curriculumChanged) {
        setPlannerStatus(PlannerStatus.CHANGING_CURRICULUM)
        void loadNewPLan(validatablePlan)
      } else {
        setPlannerStatus(prev => {
          if (prev === PlannerStatus.LOADING) return prev
          return PlannerStatus.VALIDATING
        })
        validate(validatablePlan).catch(err => {
          handleErrors(err, setPlannerStatus, setError)
        })
      }
    }
  }, [validatablePlan, validate, loadNewPLan])

  if (impersonateRut !== authState?.student?.rut && impersonateRut !== undefined && authState?.isMod === true) {
    return <Navigate to="/mod/users"/>
  }
  return (
    <>
      {authState?.isMod === true &&
        <ModBanner/>
      }
      <div className={`w-full relative h-full flex flex-grow overflow-hidden flex-row ${(plannerStatus === 'LOADING') ? 'cursor-wait' : ''}`}>
        <DebugGraph validatablePlan={validatablePlan} />
        <ReceivePaste validatablePlan={validatablePlan} getDefaultPlan={getDefaultPlan} />
        <CourseSelectorDialog equivalence={modalData?.equivalence} open={isModalOpen} onClose={closeModal}/>
        <LegendModal open={isLegendModalOpen} onClose={closeLegendModal}/>
        <SavePlanModal isOpen={isSavePlanModalOpen} onClose={closeSavePlanModal} savePlan={savePlan}/>
        <AlertModal title={popUpAlert.title} isOpen={popUpAlert.isOpen} close={handlePopUpAlert}>{popUpAlert.desc}</AlertModal>
        {(plannerStatus === PlannerStatus.LOADING || plannerStatus === PlannerStatus.CHANGING_CURRICULUM) &&
          <div className="absolute w-screen h-full z-50 bg-white flex flex-col justify-center items-center">
            <Spinner message='Cargando planificación...' />
          </div>
        }

        {plannerStatus === 'ERROR'
          ? (<div className={'w-full h-full flex flex-col justify-center items-center'}>
              <p className={'text-2xl font-semibold mb-4'}>Error al cargar plan</p>
              <p className={'text-sm font-normal'}>{error}</p>
              <a href="https://github.com/open-source-uc/planner/issues?q=is%3Aopen+is%3Aissue+label%3Abug" className={'text-blue-700 underline text-sm'} rel="noreferrer" target="_blank">Reportar error</a>
            </div>)
          : <div className={'flex w-full p-3 pb-0'}>
              <div className={'flex flex-col overflow-auto flex-grow'}>
                <CurriculumSelector
                  planName={planName}
                  curriculumData={curriculumData}
                  curriculumSpec={validatablePlan?.curriculum ?? { cyear: null, major: null, minor: null, title: null }}
                  selectMajor={checkMinorForNewMajor}
                  selectMinor={selectMinor}
                  selectTitle={selectTitle}
                  selectYear={checkMajorAndMinorForNewYear}
                />
                <ControlTopBar
                  reset={reset}
                  openSavePlanModal={openSavePlanModal}
                  openLegendModal={openLegendModal}
                  isMod={authState?.isMod === true}
                />
                <DndProvider backend={HTML5Backend}>
                  <PlanBoard
                    classesGrid={validatablePlan?.classes ?? []}
                    planDigest={planDigest}
                    classesDetails={courseDetails}
                    moveCourse={moveCourse}
                    openModal={openModal}
                    authState={authState}
                    addCourse={openModalForExtraClass}
                    remCourse={remCourse}
                    validationDigest={validationDigest}
                  />
                </DndProvider>
              </div>
            <ErrorTray
              setValidatablePlan={setValidatablePlan}
              getCourseDetails={getCourseDetails}
              diagnostics={validationResult?.diagnostics ?? []}
              validating={plannerStatus === 'VALIDATING'}
              courseDetails={courseDetails}
            />
          </div>
        }
      </div>
    </>
  )
}

export default Planner<|MERGE_RESOLUTION|>--- conflicted
+++ resolved
@@ -10,13 +10,8 @@
 import { useParams, Navigate } from '@tanstack/react-router'
 import { useState, useEffect, useRef, useCallback, useMemo, useReducer } from 'react'
 import { type CourseDetails, type Major, DefaultService, type ValidatablePlan, type EquivDetails, type EquivalenceId, type ValidationResult, type PlanView, type CancelablePromise } from '../../client'
-<<<<<<< HEAD
 import { type CourseId, type PseudoCourseDetail, type PseudoCourseId, type CurriculumData, type ModalData, type PlanDigest, type ValidationDigest, isCourseRequirementErr, type Cyear } from './utils/Types'
 import { validateCourseMovement, updateClassesState, getCoursePos } from './utils/PlanBoardFunctions'
-=======
-import { type CourseId, type PseudoCourseDetail, type PseudoCourseId, type CurriculumData, type ModalData, type PlanDigest, type ValidationDigest, isApiError, isCancelError, isCourseRequirementErr, type Cyear } from './utils/Types'
-import { validateCourseMovement, updateClassesState, getCoursePos } from './utils/planBoardFunctions'
->>>>>>> b72fbf7e
 import { useAuth } from '../../contexts/auth.context'
 import { toast } from 'react-toastify'
 import DebugGraph from '../../components/DebugGraph'
@@ -331,11 +326,7 @@
       }
       await Promise.all([
         getCourseDetails(response.validatable_plan.classes.flat()),
-<<<<<<< HEAD
         loadCurriculumsData(response.validatable_plan.curriculum.cyear, setCurriculumData, response.validatable_plan.curriculum.major),
-=======
-        loadCurriculumsData(response.validatable_plan.curriculum.cyear, response.validatable_plan.curriculum.major),
->>>>>>> b72fbf7e
         validate(response.validatable_plan)
       ])
       setValidatablePlan(response.validatable_plan)
@@ -376,11 +367,7 @@
       }
       await Promise.all([
         getCourseDetails(response.classes.flat()),
-<<<<<<< HEAD
         loadCurriculumsData(response.curriculum.cyear, setCurriculumData, response.curriculum.major),
-=======
-        loadCurriculumsData(response.curriculum.cyear, response.curriculum.major),
->>>>>>> b72fbf7e
         validate(response)
       ])
       setValidatablePlan(response)
@@ -582,7 +569,6 @@
     }
   }, [validatablePlan?.curriculum, setPopUpAlert]) // this sensitivity list shouldn't contain frequently-changing attributes
 
-<<<<<<< HEAD
   const handlePopUpAlert = useCallback(async (isCanceled: boolean): Promise<void> => {
     setPopUpAlert(prev => {
       if (!isCanceled) {
@@ -605,12 +591,6 @@
 
   const checkMajorAndMinorForNewYear = useCallback(async (cyear: Cyear): Promise<void> => {
     const isValidMajor = await isMajorValid(cyear, validatablePlan?.curriculum.major)
-=======
-  const checkMajorAndMinorForNewYear = useCallback(async (cyear: Cyear): Promise<void> => {
-    const newMajors = await DefaultService.getMajors(cyear)
-    const isValidMajor = validatablePlan?.curriculum.major === null || validatablePlan?.curriculum.major === undefined || newMajors.some(m => m.code === validatablePlan?.curriculum.major)
->>>>>>> b72fbf7e
-
     if (!isValidMajor) {
       setPopUpAlert({
         title: 'Major incompatible',
