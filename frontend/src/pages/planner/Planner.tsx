import { Spinner } from '../../components/Spinner'
import ErrorTray from './ErrorTray'
import PlanBoard from './planBoard/PlanBoard'
import ControlTopBar from './ControlTopBar'
import MyDialog from '../../components/Dialog'
import { useParams } from '@tanstack/react-router'
import { useState, useEffect, useRef } from 'react'
import { DefaultService, ValidatablePlan, Course, Equivalence, ConcreteId, EquivalenceId, FlatValidationResult, PlanView } from '../../client'

type PseudoCourse = ConcreteId | EquivalenceId

type ModalData = { equivalence: Equivalence, semester: number, index: number } | undefined
interface EmptyPlan {
  validatable_plan: ValidatablePlan
}

/**
 * The main planner app. Contains the drag-n-drop main PlanBoard, the error tray and whatnot.
 */
const Planner = (): JSX.Element => {
  const [plan, setPlan] = useState<PlanView | EmptyPlan>({ validatable_plan: { classes: [], next_semester: 0 } })
  const [courseDetails, setCourseDetails] = useState<{ [code: string]: Course | Equivalence }>({})
  const [modalData, setModalData] = useState<ModalData>()
  const [isModalOpen, setIsModalOpen] = useState(false)
  const previousClasses = useRef<PseudoCourse[][]>([[]])
  const [loading, setLoading] = useState(true)
  const [validating, setValidating] = useState(false)
  const [validationResult, setValidationResult] = useState<FlatValidationResult | null>(null)
  const [error, setError] = useState<String | null>(null)
  const params = useParams()

  async function getDefaultPlan (): Promise<void> {
    console.log('getting Basic Plan...')
    const response: ValidatablePlan = await DefaultService.generatePlan({
      classes: [],
      next_semester: 0,
      level: 1,
      school: 'Ingenieria',
      career: 'Ingenieria'
    })
    await getCourseDetails(response.classes.flat()).catch(err => {
      setValidationResult({
        diagnostics: [{
          is_warning: false,
          message: `Error interno: ${String(err)}`
        }],
        course_superblocks: {}
      })
    })
    setPlan({ ...plan, validatable_plan: response })
    await validate(response).catch(err => {
      setValidationResult({
        diagnostics: [{
          is_warning: false,
          message: `Error interno: ${String(err)}`
        }],
        course_superblocks: {}
      })
    })
    setLoading(false)
    console.log('data loaded')
  }

  async function getPlanById (id: string): Promise<void> {
    console.log('getting Plan by Id...')
    try {
      const response: PlanView = await DefaultService.readPlan(id)
      setPlan(response)
      await getCourseDetails(response.validatable_plan.classes.flat()).catch(err => {
        setValidationResult({
          diagnostics: [{
            is_warning: false,
            message: `Error interno: ${String(err)}`
          }],
          course_superblocks: {}
        })
      })
      await validate(response.validatable_plan).catch(err => {
        setValidationResult({
          diagnostics: [{
            is_warning: false,
            message: `Error interno: ${String(err)}`
          }],
          course_superblocks: {}
        })
      })
    } catch (err) {
      alert(err)
      window.location.href = '/planner'
    }
    setLoading(false)
    console.log('data loaded')
  }

  async function getCourseDetails (courses: PseudoCourse[]): Promise<void> {
    setValidating(true)
    console.log('getting Courses Details...')
    const coursesCodes = []
    const equivalenceCodes = []
    for (const courseid of courses) {
      if (courseid.is_concrete === true) { coursesCodes.push(courseid.code) } else { equivalenceCodes.push(courseid.code) }
    }
    let responseEquivalenceDetails: Equivalence[] = []
    let responseCourseDetails: Course[] = []
    if (coursesCodes.length > 0) responseCourseDetails = await DefaultService.getCourseDetails(coursesCodes)
    if (equivalenceCodes.length > 0) responseEquivalenceDetails = await DefaultService.getEquivalenceDetails(equivalenceCodes)
    // transform response to dict with key code:
    const dict = [...responseCourseDetails, ...responseEquivalenceDetails].reduce((acc: { [code: string]: Course | Equivalence }, curr: Course | Equivalence) => {
      acc[curr.code] = curr
      return acc
    }, {})
    setCourseDetails((prev) => { return { ...prev, ...dict } })
    setValidating(false)
  }

  async function validate (validatablePlan: ValidatablePlan): Promise<void> {
    setValidating(true)
    const response = await DefaultService.validatePlan(validatablePlan)
    setValidationResult(response)
    setValidating(false)
    // Es necesario hacer una copia profunda del plan para comparar, pues si se copia el objeto entero
    // entonces la copia es modificada junto al objeto original. Lo ideal seria usar una librearia para esto en el futuro
    previousClasses.current = JSON.parse(JSON.stringify(validatablePlan.classes))
  }

  async function savePlan (): Promise<void> {
    if (params?.plannerId != null) {
      setValidating(true)
      try {
        await DefaultService.updatePlan(params.plannerId, plan.validatable_plan)
        alert('Plan actualizado exitosamente.')
      } catch (err) {
        alert(err)
      }
    } else {
      const planName = prompt('¿Cómo quieres llamarle a esta planificación?')
      if (planName == null || planName === '') return
      setValidating(true)
      try {
        const res = await DefaultService.savePlan(planName, plan.validatable_plan)
        alert('Plan guardado exitosamente.')
        window.location.href = `/planner/${res.id}`
      } catch (err) {
        alert(err)
      }
    }
    setValidating(false)
  }

  async function addCourse (semIdx: number): Promise<void> {
    const courseCodeRaw = prompt('Sigla del curso?')
    if (courseCodeRaw == null || courseCodeRaw === '') return
    const courseCode = courseCodeRaw.toUpperCase()
    for (const existingCourse of plan?.validatable_plan.classes.flat()) {
      if (existingCourse.code === courseCode) {
        alert(`${courseCode} ya se encuentra en el plan, seleccione otro curso por favor`)
        return
      }
    }
    setValidating(true)
    try {
      const response = await DefaultService.getCourseDetails([courseCode])
      setCourseDetails((prev) => { return { ...prev, [response[0].code]: response[0] } })
      setPlan((prev) => {
        const newClasses = [...prev.validatable_plan.classes]
        newClasses[semIdx] = [...prev.validatable_plan.classes[semIdx]]
        newClasses[semIdx].push({
          is_concrete: true,
          code: response[0].code
        })
        return { ...prev, validatable_plan: { ...prev.validatable_plan, classes: newClasses } }
      })
    } catch (err) {
      alert(err)
    }
    setValidating(false)
  }

  useEffect(() => {
    if (params?.plannerId != null) {
      getPlanById(params.plannerId).catch(err => {
        console.log(err)
        setLoading(false)
        setError('Ocurrió un error al cargar el plan escogido.')
      })
    } else {
      getDefaultPlan().catch(err => {
        console.log(err)
        setLoading(false)
        setError('Ocurrió un error al cargar el plan por defecto.')
      })
    }
  }, [])

  useEffect(() => {
    if (!loading) {
      // dont validate if the classes are rearranging the same semester at previous validation
      let changed = plan.validatable_plan.classes.length !== previousClasses.current.length
      if (!changed) {
        for (let idx = 0; idx < plan.validatable_plan.classes.length; idx++) {
          const cur = [...plan.validatable_plan.classes[idx]].sort((a, b) => a.code.localeCompare(b.code))
          const prev = [...previousClasses.current[idx]].sort((a, b) => a.code.localeCompare(b.code))
          if (JSON.stringify(cur) !== JSON.stringify(prev)) {
            changed = true
            break
          }
        }
      }
      if (changed) {
        validate(plan.validatable_plan).catch(err => {
          setValidationResult({
            diagnostics: [{
              is_warning: false,
              message: `Error interno: ${String(err)}`
            }],
            course_superblocks: {}
          })
        })
      }
    }
  }, [loading, plan])

  async function openModal (equivalence: Equivalence | EquivalenceId, semester: number, index: number): Promise<void> {
    if ('courses' in equivalence) {
      setModalData({ equivalence, semester, index })
    } else {
      const response = await DefaultService.getEquivalenceDetails([equivalence.code])
      setModalData({ equivalence: response[0], semester, index })
    }
    setIsModalOpen(true)
  }

  async function closeModal (selection?: string): Promise<void> {
    if (selection != null && modalData !== undefined) {
      const pastClass = plan.validatable_plan.classes[modalData.semester][modalData.index]
      if (selection === pastClass.code) { setIsModalOpen(false); return }
      for (const existingCourse of plan?.validatable_plan.classes.flat()) {
        if (existingCourse.code === selection) {
          alert(`${selection} ya se encuentra en el plan, seleccione otro curso por favor`)
          return
        }
      }
      setValidating(true)
      const response = await DefaultService.getCourseDetails([selection])
      setCourseDetails((prev) => { return { ...prev, [response[0].code]: response[0] } })
      setPlan((prev) => {
        const newClasses = [...prev.validatable_plan.classes]
        newClasses[modalData.semester] = [...prev.validatable_plan.classes[modalData.semester]]
        let newEquivalence: EquivalenceId | undefined
        if ('credits' in pastClass) {
          newEquivalence = pastClass
        } else newEquivalence = pastClass.equivalence
        newClasses[modalData.semester][modalData.index] = {
          is_concrete: true,
          code: selection,
          equivalence: newEquivalence
        }
        if (newEquivalence !== undefined && newEquivalence.credits !== response[0].credits) {
          if (newEquivalence.credits > response[0].credits) {
            newClasses[modalData.semester].splice(modalData.index + 1, 0,
              {
                is_concrete: false,
                code: newEquivalence.code,
                credits: newEquivalence.credits - response[0].credits
              }
            )
          } else {
            // To-DO: handle when credis exced necesary
            // General logic: if there are not other courses with the same code then it dosnt matters
            // If there are other course with the same code, and exact same creddits that this card exceed, delete the other

            // On other way, one should decresed credits of other course with the same code
            // Problem In this part: if i exceed by 5 and have a course of 4 and 10, what do i do
            // option 1: delete the course with 4 and decresed the one of 10 by 1
            // option 2: decresed the one of 10 to 5
            console.log('help')
          }
        }
        return { ...prev, validatable_plan: { ...prev.validatable_plan, classes: newClasses } }
      })
    }
    setIsModalOpen(false)
  }

  return (
    <div className={`w-full h-full p-3 pb-10 flex flex-row ${validating ? 'cursor-wait' : ''}`}>
<<<<<<< HEAD
      <MyDialog equivalence={modalData?.equivalence} open={isModalOpen} onClose={async (selection?: string) => await closeModal(selection)}/>
      {(!loading)
        ? <>
        <div className={'flex flex-col w-5/6 flex-grow'}>
=======
      {(!loading && error === null) && <>
        <div className={'flex flex-col w-5/6'}>
>>>>>>> 339f7899
          <ul className={'w-full mb-3 mt-2 relative'}>
            <li className={'inline text-md ml-3 mr-5 font-semibold'}><div className={'text-sm inline mr-1 font-normal'}>Major:</div> Ingeniería y Ciencias Ambientales</li>
            <li className={'inline text-md mr-5 font-semibold'}><div className={'text-sm inline mr-1 font-normal'}>Minor:</div> Por seleccionar</li>
            <li className={'inline text-md mr-5 font-semibold'}><div className={'text-sm inline mr-1 font-normal'}>Titulo:</div> Por seleccionar</li>
            {'id' in plan && <li className={'inline text-md ml-5 font-semibold'}><div className={'text-sm inline mr-1 font-normal'}>Plan:</div> {plan.name}</li>}
          </ul>
          <ControlTopBar
            reset={getDefaultPlan}
            save={savePlan}
            validating={validating}
          />
          <PlanBoard
            plan={plan.validatable_plan}
            courseDetails={courseDetails}
            setPlan={setPlan}
            openModal={openModal}
            addCourse={addCourse}
            validating={validating}
            validationResult={validationResult}
          />
        </div>
        <ErrorTray diagnostics={validationResult?.diagnostics ?? []} validating={validating}/>
        </>}

        {loading && error === null && <Spinner message='Cargando planificación...' />}
        {error !== null && <div className={'w-full h-full flex flex-col justify-center items-center'}>
          <p className={'text-2xl font-semibold mb-4'}>Error al cargar plan</p>
          <p className={'text-sm font-normal'}>{error}</p>
        </div>}
    </div>
  )
}

export default Planner<|MERGE_RESOLUTION|>--- conflicted
+++ resolved
@@ -284,15 +284,9 @@
 
   return (
     <div className={`w-full h-full p-3 pb-10 flex flex-row ${validating ? 'cursor-wait' : ''}`}>
-<<<<<<< HEAD
       <MyDialog equivalence={modalData?.equivalence} open={isModalOpen} onClose={async (selection?: string) => await closeModal(selection)}/>
-      {(!loading)
-        ? <>
+      {(!loading && error === null) && <>
         <div className={'flex flex-col w-5/6 flex-grow'}>
-=======
-      {(!loading && error === null) && <>
-        <div className={'flex flex-col w-5/6'}>
->>>>>>> 339f7899
           <ul className={'w-full mb-3 mt-2 relative'}>
             <li className={'inline text-md ml-3 mr-5 font-semibold'}><div className={'text-sm inline mr-1 font-normal'}>Major:</div> Ingeniería y Ciencias Ambientales</li>
             <li className={'inline text-md mr-5 font-semibold'}><div className={'text-sm inline mr-1 font-normal'}>Minor:</div> Por seleccionar</li>
