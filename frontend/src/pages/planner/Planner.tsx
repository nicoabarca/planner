import { Spinner } from '../../components/Spinner'
import ErrorTray from './ErrorTray'
import PlanBoard from './planBoard/PlanBoard'
import ControlTopBar from './ControlTopBar'
import CourseSelectorDialog from './CourseSelectorDialog'
import LegendModal from './LegendModal'
import CurriculumSelector from './CurriculumSelector'
import AlertModal from '../../components/AlertModal'
import { useParams } from '@tanstack/react-router'
import { useState, useEffect, useRef, useCallback, useMemo, useReducer } from 'react'
import { type CourseDetails, type Major, type Minor, type Title, DefaultService, type ValidatablePlan, type EquivDetails, type EquivalenceId, type ValidationResult, type PlanView, type CancelablePromise } from '../../client'
import { type CourseId, type PseudoCourseDetail, type PseudoCourseId, type CurriculumData, type ModalData, type PlanDigest, type ValidationDigest, isApiError, isCancelError } from './utils/Types'
import { validateCourseMovement, updateClassesState, getCoursePos } from './utils/planBoardFunctions'
import { useAuth } from '../../contexts/auth.context'
import { toast } from 'react-toastify'
import DebugGraph from '../../components/DebugGraph'
import deepEqual from 'fast-deep-equal'
<<<<<<< HEAD

export type PseudoCourseId = ConcreteId | EquivalenceId
export type PseudoCourseDetail = CourseDetails | EquivDetails
export interface CurriculumData {
  majors: Record<string, Major>
  minors: Record<string, Minor>
  titles: Record<string, Title>
  ofCyear: string
  ofMajor?: string
}

type ModalData = { equivalence: EquivDetails | undefined, selector: boolean, semester: number, index?: number } | undefined
=======
import { DndProvider } from 'react-dnd'
import { HTML5Backend } from 'react-dnd-html5-backend'
>>>>>>> c6aa79d8

enum PlannerStatus {
  LOADING = 'LOADING',
  VALIDATING = 'VALIDATING',
  SAVING = 'SAVING',
  ERROR = 'ERROR',
  READY = 'READY',
}

const reduceCourseDetails = (old: Record<string, PseudoCourseDetail>, add: Record<string, PseudoCourseDetail>): Record<string, PseudoCourseDetail> => {
  return { ...old, ...add }
}

/**
 * The main planner app. Contains the drag-n-drop main PlanBoard, the error tray and whatnot.
 */
const Planner = (): JSX.Element => {
  const [planName, setPlanName] = useState<string>('')
  const [planID, setPlanID] = useState<string | undefined>(useParams()?.plannerId)
  const [validatablePlan, setValidatablePlan] = useState<ValidatablePlan | null >(null)
  const [courseDetails, addCourseDetails] = useReducer(reduceCourseDetails, {})
  const [curriculumData, setCurriculumData] = useState<CurriculumData | null>(null)
  const [modalData, setModalData] = useState<ModalData>()
  const [isModalOpen, setIsModalOpen] = useState(false)
  const [isLegendModalOpen, setIsLegendModalOpen] = useState(false)
  const [plannerStatus, setPlannerStatus] = useState<PlannerStatus>(PlannerStatus.LOADING)
  const [validationResult, setValidationResult] = useState<ValidationResult | null>(null)
  const [error, setError] = useState<string | null>(null)
  const [popUpAlert, setPopUpAlert] = useState<{ title: string, major: string, desc: string, isOpen: boolean }>({ title: '', major: '', desc: '', isOpen: false })

  const previousCurriculum = useRef<{ major: string | undefined, minor: string | undefined, title: string | undefined }>({ major: '', minor: '', title: '' })
  const previousClasses = useRef<PseudoCourseId[][]>([[]])

  const [validationPromise, setValidationPromise] = useState<CancelablePromise<any> | null>(null)

  const authState = useAuth()

  const planDigest = useMemo((): PlanDigest => {
    const digest: PlanDigest = {
      idToIndex: {},
      indexToId: []
    }
    if (validatablePlan != null) {
      for (let i = 0; i < validatablePlan.classes.length; i++) {
        const idx2id = []
        for (let j = 0; j < validatablePlan.classes[i].length; j++) {
          const c = validatablePlan.classes[i][j]
          let reps = digest.idToIndex[c.code]
          if (reps === undefined) {
            reps = []
            digest.idToIndex[c.code] = reps
          }
          idx2id.push({ code: c.code, instance: reps.length })
          reps.push([i, j])
        }
        digest.indexToId.push(idx2id)
      }
    }
    return digest
  }, [validatablePlan])

  // Calcular informacion util sobre la validacion cada vez que cambia
  const validationDigest = useMemo((): ValidationDigest => {
    const digest: ValidationDigest = {
      courses: [],
      semesters: [],
      isOutdated: false
    }
    if (validatablePlan != null) {
      // Initialize course information
      digest.courses = validatablePlan.classes.map((semester, i) => {
        return semester.map((course, j) => {
          const { code, instance } = planDigest.indexToId[i][j]
          const superblock = validationResult?.course_superblocks?.[code]?.[instance] ?? ''
          return {
            superblock,
            errorIndices: [],
            warningIndices: []
          }
        })
      })
      // Initialize semester information to an empty state
      digest.semesters = validatablePlan.classes.map(() => {
        return {
          errorIndices: [],
          warningIndices: []
        }
      })
      if (validationResult != null) {
        // Fill course and semester information with their associated errors
        for (let k = 0; k < validationResult.diagnostics.length; k++) {
          const diag = validationResult.diagnostics[k]
          if (diag.kind === 'outdated' || diag.kind === 'outdatedcurrent') {
            digest.isOutdated = true
          }
          if (diag.associated_to != null) {
            for (const assoc of diag.associated_to) {
              if (typeof assoc === 'number') {
                // This error is associated to a semester
                const semDigest = digest.semesters[assoc]
                if (semDigest != null) {
                  const diagIndices = diag.is_err ?? true ? semDigest.errorIndices : semDigest.warningIndices
                  diagIndices.push(k)
                }
              } else {
                // This error is associated to a course
                const semAndIdx = planDigest.idToIndex[assoc.code]?.[assoc.instance] ?? null
                if (semAndIdx != null) {
                  const [sem, idx] = semAndIdx
                  const courseDigest = digest.courses[sem][idx]
                  const diagIndices = diag.is_err ?? true ? courseDigest.errorIndices : courseDigest.warningIndices
                  diagIndices.push(k)
                }
              }
            }
          }
        }
      }
    }
    return digest
  }, [validatablePlan, planDigest, validationResult])

  function handleErrors (err: unknown): void {
    if (isApiError(err)) {
      console.error(err)
      switch (err.status) {
        case 401:
          console.log('token invalid or expired, loading re-login page')
          toast.error('Tu session a expirado. Redireccionando a pagina de inicio de sesion...', {
            toastId: 'ERROR401'
          })
          break
        case 403:
          toast.warn('No tienes permisos para realizar esa accion')
          break
        case 404:
          setError('El planner al que estas intentando acceder no existe o no es de tu propiedad')
          break
        case 429:
          toast.error('Se alcanzó el límite de actividad, espera y vuelve a intentarlo')
          return
        case 500:
          setError(err.message)
          break
        default:
          console.log(err.status)
          setError('Error desconocido')
          break
      }
      setPlannerStatus(PlannerStatus.ERROR)
    } else if (!isCancelError(err)) {
      setError('Error desconocido')
      console.error(err)
      setPlannerStatus(PlannerStatus.ERROR)
    }
  }

  async function getDefaultPlan (baseValidatablePlan?: ValidatablePlan): Promise<void> {
    try {
      console.log('Getting Basic Plan...')
      if (baseValidatablePlan === undefined) {
        baseValidatablePlan = authState?.user == null ? await DefaultService.emptyGuestPlan() : await DefaultService.emptyPlanForUser()
      } else {
        baseValidatablePlan = { ...baseValidatablePlan }
        baseValidatablePlan.classes = [...baseValidatablePlan.classes]
      }
      // truncate the validatablePlan to the last not empty semester
      while (baseValidatablePlan.classes.length > 0 && baseValidatablePlan.classes[baseValidatablePlan.classes.length - 1].length === 0) {
        baseValidatablePlan.classes.pop()
      }
      const response: ValidatablePlan = await DefaultService.generatePlan(baseValidatablePlan)
      await Promise.all([
        getCourseDetails(response.classes.flat()),
        loadCurriculumsData(response.curriculum.cyear.raw, response.curriculum.major),
        validate(response)
      ])
      setValidatablePlan(response)
      console.log('data loaded')
    } catch (err) {
      handleErrors(err)
    }
  }

  async function getPlanById (id: string): Promise<void> {
    try {
      console.log('Getting Plan by Id...')
      const response: PlanView = await DefaultService.readPlan(id)
      await Promise.all([
        getCourseDetails(response.validatable_plan.classes.flat()),
        loadCurriculumsData(response.validatable_plan.curriculum.cyear.raw, response.validatable_plan.curriculum.major),
        validate(response.validatable_plan)
      ])
      setValidatablePlan(response.validatable_plan)
      setPlanName(response.name)
      console.log('data loaded')
    } catch (err) {
      handleErrors(err)
    }
  }

  async function fetchData (): Promise<void> {
    try {
      if (planID != null) {
        if (validatablePlan != null) {
          await getDefaultPlan(validatablePlan)
        } else {
          await getPlanById(planID)
        }
      } else {
        await getDefaultPlan(validatablePlan ?? undefined)
      }
    } catch (error) {
      setError('Hubo un error al cargar el planner')
      console.error(error)
      setPlannerStatus(PlannerStatus.ERROR)
    }
  }

  async function getCourseDetails (courses: PseudoCourseId[]): Promise<void> {
    console.log('getting Courses Details...')
    const pseudocourseCodes = new Set<string>()
    for (const courseid of courses) {
      const code = ('failed' in courseid ? courseid.failed : null) ?? courseid.code
      if (!(code in courseDetails)) {
        pseudocourseCodes.add(code)
      }
    }
    if (pseudocourseCodes.size === 0) return
    try {
      const courseDetails = await DefaultService.getPseudocourseDetails(Array.from(pseudocourseCodes))
      const dict = courseDetails.reduce((acc: Record<string, PseudoCourseDetail>, curr: PseudoCourseDetail) => {
        acc[curr.code] = curr
        return acc
      }, {})
      addCourseDetails(dict)
    } catch (err) {
      handleErrors(err)
    }
  }

  async function validate (validatablePlan: ValidatablePlan): Promise<void> {
    try {
      if (validationPromise != null) {
        validationPromise.cancel()
        setValidationPromise(null)
      }

      const promise = authState?.user == null ? DefaultService.validateGuestPlan(validatablePlan) : DefaultService.validatePlanForUser(validatablePlan)
      setValidationPromise(promise)
      const response = await promise
      setValidationPromise(null)
      previousCurriculum.current = {
        major: validatablePlan.curriculum.major,
        minor: validatablePlan.curriculum.minor,
        title: validatablePlan.curriculum.title
      }
      // Order diagnostics by putting errors first, then warnings.
      response.diagnostics.sort((a, b) => {
        if (a.is_err === b.is_err) {
          return 0
        } else if (a.is_err ?? true) {
          return -1
        } else {
          return 1
        }
      })
      setValidationResult(prev => {
        // Validation often gives the same results after small changes
        // Avoid triggering changes if this happens
        if (deepEqual(prev, response)) return prev
        return response
      })
      setPlannerStatus(PlannerStatus.READY)
      // No deberia ser necesario hacer una copia profunda, porque los planes debieran ser inmutables (!) ya que React lo requiere
      // Al contrario, si se vuelve necesario hacer una copia profunda significa que hay un bug en algun lado porque se estan mutando datos que debieran ser inmutables.
      previousClasses.current = validatablePlan.classes
    } catch (err) {
      handleErrors(err)
    }
  }

  async function savePlan (): Promise<void> {
    if (validatablePlan == null) {
      toast.error('No se ha generado un plan aun')
      return
    }
    if (planID !== null && planID !== undefined) {
      setPlannerStatus(PlannerStatus.VALIDATING)
      try {
        await DefaultService.updatePlan(planID, validatablePlan)
        toast.success('Plan actualizado exitosamente.')
      } catch (err) {
        handleErrors(err)
      }
      setPlannerStatus(PlannerStatus.READY)
    } else {
      const planName = prompt('¿Cómo quieres llamarle a esta planificación?')
      if (planName == null || planName === '') return
      setPlannerStatus(PlannerStatus.VALIDATING)
      try {
        const res = await DefaultService.savePlan(planName, validatablePlan)
        setPlanID(res.id)
        setPlanName(res.name)
        toast.success('Plan guardado exitosamente')
      } catch (err) {
        handleErrors(err)
      }
    }
    setPlannerStatus(PlannerStatus.READY)
  }

  const openModalForExtraClass = useCallback((semIdx: number): void => {
    setModalData({
      equivalence: undefined,
      selector: true,
      semester: semIdx
    })
    setIsModalOpen(true)
  }, []) // addCourse should not depend on `validatablePlan`, so that memoing does its work

  const remCourse = useCallback((course: CourseId): void => {
    // its ok to use `setValidatablePlan`
    // its not ok to use `validatablePlan` directly
    setValidatablePlan(prev => {
      if (prev === null) return null
      const remPos = getCoursePos(prev.classes, course)
      if (remPos === null) {
        toast.error('Index no encontrado')
        return prev
      }
      const newClases = [...prev.classes]
      const newClasesSem = [...prev.classes[remPos.semester]]
      newClasesSem.splice(remPos.index, 1)
      newClases[remPos.semester] = newClasesSem
      while (newClases[newClases.length - 1].length === 0) {
        newClases.pop()
      }
      return { ...prev, classes: newClases }
    })
  }, []) // remCourse should not depend on `validatablePlan`, so that memoing does its work

  const moveCourse = useCallback((drag: CourseId, drop: { semester: number, index: number }): void => {
    setValidatablePlan(prev => {
      if (prev === null) return prev
      const dragIndex = getCoursePos(prev.classes, drag)
      if (dragIndex === null) {
        toast.error('Index no encontrado')
        return prev
      }
      const validationError = validateCourseMovement(prev, dragIndex, drop)

      if (validationError !== null) {
        toast.error(validationError)
        return prev
      }
      return updateClassesState(prev, dragIndex, drop)
    })
  }, []) // moveCourse should not depend on `validatablePlan`, so that memoing does its work

  async function loadCurriculumsData (cYear: string, cMajor?: string): Promise<void> {
    function listToRecord<T> (list: Array<T & { code: string }>): Record<string, T> {
      const dict: Record<string, T> = {}
      for (const item of list) {
        dict[item.code] = item
      }
      return dict
    }

    const { majors, minors, titles } = await (async () => {
      if (curriculumData != null && curriculumData.ofCyear === cYear) {
        if (curriculumData.ofMajor === cMajor) {
          return curriculumData
        } else {
          return {
            majors: curriculumData.majors,
            minors: listToRecord(await DefaultService.getMinors(cYear, cMajor)),
            titles: curriculumData.titles
          }
        }
      } else {
        const response = await DefaultService.getOffer(cYear, cMajor)
        return {
          majors: listToRecord(response.majors),
          minors: listToRecord(response.minors),
          titles: listToRecord(response.titles)
        }
      }
    })()

    setCurriculumData({
      majors,
      minors,
      titles,
      ofMajor: cMajor,
      ofCyear: cYear
    })
  }

  const openModal = useCallback(async (equivalence: EquivDetails | EquivalenceId, semester: number, index?: number): Promise<void> => {
    if ('courses' in equivalence) {
      setModalData({ equivalence, selector: false, semester, index })
    } else {
      const response = (await DefaultService.getPseudocourseDetails([equivalence.code]))[0]
      if (!('courses' in response)) {
        throw new Error('expected equivalence details')
      }
      setModalData({ equivalence: response, selector: false, semester, index })
    }
    setIsModalOpen(true)
  }, [])

  const closeModal = useCallback(async (selection?: CourseDetails): Promise<void> => {
    if (selection != null && modalData !== undefined) {
      addCourseDetails({ [selection.code]: selection })
      setValidatablePlan(prev => {
        if (prev === null) return prev
        const newValidatablePlan = { ...prev, classes: [...prev.classes] }
        while (newValidatablePlan.classes.length <= modalData.semester) {
          newValidatablePlan.classes.push([])
        }
<<<<<<< HEAD
      }
      const details = (await DefaultService.getPseudocourseDetails([selection]))[0]
      if (!('credits' in details)) {
        throw new Error('expected concrete course')
      }
      addCourseDetails({ [details.code]: details })

      const newValidatablePlan = { ...validatablePlan, classes: [...validatablePlan.classes] }
      newValidatablePlan.classes[modalData.semester] = [...newValidatablePlan.classes[modalData.semester]]
      if (modalData.equivalence === undefined) {
        newValidatablePlan.classes[modalData.semester][index] = {
          is_concrete: true,
          code: selection,
          equivalence: undefined
=======
        const index = modalData.index ?? newValidatablePlan.classes[modalData.semester].length
        const pastClass = newValidatablePlan.classes[modalData.semester][index]
        if (pastClass !== undefined && selection.code === pastClass.code) { setIsModalOpen(false); return prev }
        for (const existingCourse of newValidatablePlan.classes[modalData.semester].flat()) {
          if (existingCourse.code === selection.code) {
            toast.error(`${selection.name} ya se encuentra en este semestre, seleccione otro curso por favor`)
            return prev
          }
>>>>>>> c6aa79d8
        }
        newValidatablePlan.classes[modalData.semester] = [...newValidatablePlan.classes[modalData.semester]]
        if (modalData.equivalence === undefined) {
          while (newValidatablePlan.classes.length <= modalData.semester) {
            newValidatablePlan.classes.push([])
          }
          newValidatablePlan.classes[modalData.semester][index] = {
            is_concrete: true,
            code: selection.code,
            equivalence: undefined
          }
        } else {
          const oldEquivalence = 'credits' in pastClass ? pastClass : pastClass.equivalence

          newValidatablePlan.classes[modalData.semester][index] = {
            is_concrete: true,
            code: selection.code,
            equivalence: oldEquivalence
          }
          if (oldEquivalence !== undefined && oldEquivalence.credits !== selection.credits) {
            if (oldEquivalence.credits > selection.credits) {
              newValidatablePlan.classes[modalData.semester].splice(index, 1,
                {
                  is_concrete: true,
                  code: selection.code,
                  equivalence: {
                    ...oldEquivalence,
                    credits: selection.credits
                  }
                },
                {
                  is_concrete: false,
                  code: oldEquivalence.code,
                  credits: oldEquivalence.credits - selection.credits
                }
              )
            } else {
              // To-DO: handle when credis exced necesary
              // General logic: if there are not other courses with the same code then it dosnt matters
              // If there are other course with the same code, and exact same credits that this card exceed, delete the other

              // On other way, one should decresed credits of other course with the same code
              // Problem In this part: if i exceed by 5 and have a course of 4 and 10, what do i do
              // option 1: delete the course with 4 and decresed the one of 10 by 1
              // option 2: decresed the one of 10 to 5

              // Partial solution: just consume anything we find
              const semester = newValidatablePlan.classes[modalData.semester]
              let extra = selection.credits - oldEquivalence.credits
              for (let i = semester.length; i-- > 0;) {
                const equiv = semester[i]
                if ('credits' in equiv && equiv.code === oldEquivalence.code) {
                  if (equiv.credits <= extra) {
                    // Consume this equivalence entirely
                    semester.splice(index, 1)
                    extra -= equiv.credits
                  } else {
                    // Consume part of this equivalence
                    equiv.credits -= extra
                    extra = 0
                  }
                }
              }

              // Increase the credits of the equivalence
              // We might not have found all the missing credits, but that's ok
              newValidatablePlan.classes[modalData.semester].splice(index, 1,
                {
                  is_concrete: true,
                  code: selection.code,
                  equivalence: {
                    ...oldEquivalence,
                    credits: selection.credits
                  }
                }
              )
            }
          }
        }
        setPlannerStatus(PlannerStatus.VALIDATING)
        setIsModalOpen(false)
        return newValidatablePlan
      })
    } else {
      setIsModalOpen(false)
    }
  }, [setValidatablePlan, setIsModalOpen, modalData])

  const openInfoModal = useCallback((): void => {
    setIsLegendModalOpen(true)
  }, [setIsLegendModalOpen])

  const closeInfoModal = useCallback((): void => {
    setIsLegendModalOpen(false)
  }, [setIsLegendModalOpen])

  const reset = useCallback((): void => {
    setPlannerStatus(PlannerStatus.LOADING)
    setValidatablePlan(null)
  }, [setPlannerStatus, setValidatablePlan])

  const selectMajor = useCallback((majorCode: string | undefined, isMinorValid: boolean): void => {
    setValidatablePlan((prev) => {
      if (prev == null || prev.curriculum.major === majorCode) return prev
      const newCurriculum = { ...prev.curriculum, major: majorCode }
      const newClasses = [...prev.classes]
      newClasses.splice(authState?.student?.next_semester ?? 0)
      if (!isMinorValid) {
        newCurriculum.minor = undefined
      }
      return { ...prev, classes: newClasses, curriculum: newCurriculum }
    })
  }, [setValidatablePlan, authState]) // this sensitivity list shouldn't contain frequently-changing attributes

  const selectMinor = useCallback((minorCode: string | undefined): void => {
    setValidatablePlan((prev) => {
      if (prev == null || prev.curriculum.minor === minorCode) return prev
      const newCurriculum = { ...prev.curriculum, minor: minorCode }
      const newClasses = [...prev.classes]
      newClasses.splice(authState?.student?.next_semester ?? 0)
      return { ...prev, classes: newClasses, curriculum: newCurriculum }
    })
  }, [setValidatablePlan, authState]) // this sensitivity list shouldn't contain frequently-changing attributes

  const selectTitle = useCallback((titleCode: string | undefined): void => {
    setValidatablePlan((prev) => {
      if (prev == null || prev.curriculum.title === titleCode) return prev
      const newCurriculum = { ...prev.curriculum, title: titleCode }
      const newClasses = [...prev.classes]
      newClasses.splice(authState?.student?.next_semester ?? 0)
      return { ...prev, classes: newClasses, curriculum: newCurriculum }
    })
  }, [setValidatablePlan, authState]) // this sensitivity list shouldn't contain frequently-changing attributes

  const checkMinorForNewMajor = useCallback(async (major: Major): Promise<void> => {
    const newMinors = await DefaultService.getMinors(major.cyear, major.code)
    const isValidMinor = validatablePlan?.curriculum.minor === null || validatablePlan?.curriculum.minor === undefined || newMinors.some(m => m.code === validatablePlan?.curriculum.minor)
    if (!isValidMinor) {
      setPopUpAlert({
        title: 'Minor incompatible',
        desc: 'Advertencia: La selección del nuevo major no es compatible con el minor actual. Continuar con esta selección requerirá eliminar el minor actual. ¿Desea continuar y eliminar su minor?',
        major: major.code,
        isOpen: true
      })
    } else {
      selectMajor(major.code, true)
    }
  }, [validatablePlan?.curriculum, setPopUpAlert, selectMajor]) // this sensitivity list shouldn't contain frequently-changing attributes

  const handlePopUpAlert = useCallback(async (isCanceled: boolean): Promise<void> => {
    setPopUpAlert(prev => {
      if (!isCanceled) {
        selectMajor(prev.major, false)
      }
      return { ...prev, isOpen: false }
    })
  }, [setPopUpAlert, selectMajor])

  useEffect(() => {
    setPlannerStatus(PlannerStatus.LOADING)
  }, [])

  useEffect(() => {
    console.log(plannerStatus)
    if (plannerStatus === 'LOADING') {
      void fetchData()
    }
  }, [plannerStatus])

  useEffect(() => {
    if (validatablePlan != null) {
      const { major, minor, title } = validatablePlan.curriculum
      const curriculumChanged =
          major !== previousCurriculum.current.major ||
          minor !== previousCurriculum.current.minor ||
          title !== previousCurriculum.current.title
      if (curriculumChanged) {
        setPlannerStatus(PlannerStatus.LOADING)
      } else {
        setPlannerStatus(PlannerStatus.VALIDATING)
        validate(validatablePlan).catch(err => {
          handleErrors(err)
        })
      }
    }
  }, [validatablePlan])

  return (
    <div className={`w-full relative h-full flex flex-grow overflow-hidden flex-row ${(plannerStatus === 'LOADING') ? 'cursor-wait' : ''}`}>
      <DebugGraph validatablePlan={validatablePlan} />
      <CourseSelectorDialog equivalence={modalData?.equivalence} open={isModalOpen} onClose={closeModal}/>
      <LegendModal open={isLegendModalOpen} onClose={closeInfoModal}/>
      <AlertModal title={popUpAlert.title} desc={popUpAlert.desc} isOpen={popUpAlert.isOpen} close={handlePopUpAlert}/>
      {plannerStatus === 'LOADING' &&
        <div className="absolute w-screen h-full z-50 bg-white flex flex-col justify-center items-center">
          <Spinner message='Cargando planificación...' />
        </div>
      }

      {plannerStatus === 'ERROR'
        ? (<div className={'w-full h-full flex flex-col justify-center items-center'}>
            <p className={'text-2xl font-semibold mb-4'}>Error al cargar plan</p>
            <p className={'text-sm font-normal'}>{error}</p>
            <a href="https://github.com/open-source-uc/planner/issues?q=is%3Aopen+is%3Aissue+label%3Abug" className={'text-blue-700 underline text-sm'} rel="noreferrer" target="_blank">Reportar error</a>
          </div>)
        : <div className={'flex w-full p-3 pb-0'}>
            <div className={'flex flex-col overflow-auto flex-grow'}>
              <CurriculumSelector
                planName={planName}
                curriculumData={curriculumData}
                curriculumSpec={validatablePlan?.curriculum ?? { cyear: null, major: null, minor: null, title: null }}
                selectMajor={checkMinorForNewMajor}
                selectMinor={selectMinor}
                selectTitle={selectTitle}
              />
              <ControlTopBar
                reset={reset}
                save={savePlan}
                openModal={openInfoModal}
              />
              <DndProvider backend={HTML5Backend}>
                <PlanBoard
                  classesGrid={validatablePlan?.classes ?? []}
                  planDigest={planDigest}
                  classesDetails={courseDetails}
                  moveCourse={moveCourse}
                  openModal={openModal}
                  addCourse={openModalForExtraClass}
                  remCourse={remCourse}
                  validationDigest={validationDigest}
                />
              </DndProvider>
            </div>
          <ErrorTray
            setValidatablePlan={setValidatablePlan}
            getCourseDetails={getCourseDetails}
            diagnostics={validationResult?.diagnostics ?? []}
            validating={plannerStatus === 'VALIDATING'}
          />
        </div>
      }
    </div>
  )
}

export default Planner<|MERGE_RESOLUTION|>--- conflicted
+++ resolved
@@ -8,30 +8,15 @@
 import AlertModal from '../../components/AlertModal'
 import { useParams } from '@tanstack/react-router'
 import { useState, useEffect, useRef, useCallback, useMemo, useReducer } from 'react'
-import { type CourseDetails, type Major, type Minor, type Title, DefaultService, type ValidatablePlan, type EquivDetails, type EquivalenceId, type ValidationResult, type PlanView, type CancelablePromise } from '../../client'
+import { type CourseDetails, type Major, DefaultService, type ValidatablePlan, type EquivDetails, type EquivalenceId, type ValidationResult, type PlanView, type CancelablePromise } from '../../client'
 import { type CourseId, type PseudoCourseDetail, type PseudoCourseId, type CurriculumData, type ModalData, type PlanDigest, type ValidationDigest, isApiError, isCancelError } from './utils/Types'
 import { validateCourseMovement, updateClassesState, getCoursePos } from './utils/planBoardFunctions'
 import { useAuth } from '../../contexts/auth.context'
 import { toast } from 'react-toastify'
 import DebugGraph from '../../components/DebugGraph'
 import deepEqual from 'fast-deep-equal'
-<<<<<<< HEAD
-
-export type PseudoCourseId = ConcreteId | EquivalenceId
-export type PseudoCourseDetail = CourseDetails | EquivDetails
-export interface CurriculumData {
-  majors: Record<string, Major>
-  minors: Record<string, Minor>
-  titles: Record<string, Title>
-  ofCyear: string
-  ofMajor?: string
-}
-
-type ModalData = { equivalence: EquivDetails | undefined, selector: boolean, semester: number, index?: number } | undefined
-=======
 import { DndProvider } from 'react-dnd'
 import { HTML5Backend } from 'react-dnd-html5-backend'
->>>>>>> c6aa79d8
 
 enum PlannerStatus {
   LOADING = 'LOADING',
@@ -452,22 +437,6 @@
         while (newValidatablePlan.classes.length <= modalData.semester) {
           newValidatablePlan.classes.push([])
         }
-<<<<<<< HEAD
-      }
-      const details = (await DefaultService.getPseudocourseDetails([selection]))[0]
-      if (!('credits' in details)) {
-        throw new Error('expected concrete course')
-      }
-      addCourseDetails({ [details.code]: details })
-
-      const newValidatablePlan = { ...validatablePlan, classes: [...validatablePlan.classes] }
-      newValidatablePlan.classes[modalData.semester] = [...newValidatablePlan.classes[modalData.semester]]
-      if (modalData.equivalence === undefined) {
-        newValidatablePlan.classes[modalData.semester][index] = {
-          is_concrete: true,
-          code: selection,
-          equivalence: undefined
-=======
         const index = modalData.index ?? newValidatablePlan.classes[modalData.semester].length
         const pastClass = newValidatablePlan.classes[modalData.semester][index]
         if (pastClass !== undefined && selection.code === pastClass.code) { setIsModalOpen(false); return prev }
@@ -476,7 +445,6 @@
             toast.error(`${selection.name} ya se encuentra en este semestre, seleccione otro curso por favor`)
             return prev
           }
->>>>>>> c6aa79d8
         }
         newValidatablePlan.classes[modalData.semester] = [...newValidatablePlan.classes[modalData.semester]]
         if (modalData.equivalence === undefined) {
