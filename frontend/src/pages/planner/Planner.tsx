import ErrorTray from './ErrorTray'
import PlanBoard from './planBoard/PlanBoard'
import { useState, useEffect, useRef } from 'react'
import { DefaultService, FlatDiagnostic, ValidatablePlan } from '../../client'
/**
 * The main planner app. Contains the drag-n-drop main PlanBoard, the error tray and whatnot.
 */

export interface Course {
  code: string
  name: string
  credits: number
  deps: JSON
  program: string
  school: string
  area?: string
  category?: string
  semester: number
}

const Planner = (): JSX.Element => {
  const [plan, setPlan] = useState<ValidatablePlan >({ classes: [], next_semester: 0 })
  const [courseDetails, setCourseDetails] = useState<{ [code: string]: Course }>({})
  const previousClasses = useRef<string[][]>([['']])
  const [loading, setLoading] = useState(true)
<<<<<<< HEAD
  const [validating, setValidanting] = useState(true)
  const [validationDiagnostics, setValidationDiagnostics] = useState<Diagnostic[]>([])
=======
  const [validating, setValidanting] = useState(false)
  const [validationDiagnostics, setValidationDiagnostics] = useState<FlatDiagnostic[]>([])
>>>>>>> 7afb4e1a

  async function getCourseDetails (codes: string[]): Promise<void> {
    setValidanting(true)
    console.log('getting Courses Details...')
    const response = await DefaultService.getCourseDetails(codes)
    if (response?.status_code === 404) return
    // transform response to dict with key code:
    const dict = response.reduce((acc: { [code: string]: Course }, curr: Course) => {
      acc[curr.code] = curr
      return acc
    }, {})
    setCourseDetails((prev) => { return { ...prev, ...dict } })
    console.log('Details loaded')
    setValidanting(false)
  }

  async function validate (plan: ValidatablePlan): Promise<void> {
    setValidanting(true)
    console.log('validating...')
    const response = await DefaultService.validatePlan(plan)
    setValidationDiagnostics(response.diagnostics)
    console.log('validated')
    // make a deep copy of the classes to compare with the next validation
    previousClasses.current = JSON.parse(JSON.stringify(plan.classes))
    setValidanting(false)
  }

  async function addCourse (semIdx: number): Promise<void> {
    const courseCode = prompt('Course code?')
    if (courseCode == null || courseCode === '') return
    if (plan?.classes.flat().includes(courseCode.toUpperCase())) { alert(`${courseCode} already on plan`); return }
    setValidanting(true)
    const response = await DefaultService.getCourseDetails([courseCode.toUpperCase()])
    if (response?.status_code === 404) { setValidanting(false); alert(response?.detail); return }
    setCourseDetails((prev) => { return { ...prev, [response[0].code]: response[0] } })
    setPlan((prev) => {
      const newClasses = [...prev.classes]
      newClasses[semIdx] = [...prev.classes[semIdx]]
      newClasses[semIdx].push(response[0].code)
      return { ...prev, classes: newClasses }
    })
  }

  useEffect(() => {
    const getBasicPlan = async (): Promise<void> => {
      console.log('getting Basic Plan...')
      const response = await DefaultService.generatePlan({
        classes: [],
        next_semester: 0,
        level: 1,
        school: 'Ingenieria',
        career: 'Ingenieria'
      })
      setPlan(response)
      await getCourseDetails(response.classes).catch(err => {
        setValidationDiagnostics([{
          is_warning: false,
          message: `Internal error: ${String(err)}`
        }])
      })
      await validate(response).catch(err => {
        setValidationDiagnostics([{
          is_warning: false,
          message: `Internal error: ${String(err)}`
        }])
      })
      setLoading(false)
      console.log('data loaded')
    }
    getBasicPlan().catch(err => {
      console.log(err)
    })
  }, [])

  useEffect(() => {
    if (!loading) {
      // dont validate if the classes are rearranging the same semester at previous validation
      if (!plan.classes.map((sem, index) => JSON.stringify([...sem].sort()) === JSON.stringify(previousClasses.current[index]?.sort())).every(Boolean)) {
        validate(plan).catch(err => {
          setValidationDiagnostics([{
            is_warning: false,
            message: `Internal error: ${String(err)}`
          }])
        })
      }
    }
  }, [loading, plan])

  return (
    <div className={`w-full h-full pb-10 flex flex-row border-red-400 border-2 ${validating ? 'cursor-wait' : ''}`}>
      {(!loading)
        ? <>
        <div className={'flex flex-col w-5/6'}>

        <ul className={'w-full mb-1 mt-2'}>
            <li className={'inline text-xl ml-3 mr-10 font-semibold'}><div className={'text-sm inline mr-1 font-normal'}>Titulo:</div> Civil Computación</li>
            <li className={'inline text-xl mr-10 font-semibold'}><div className={'text-sm inline mr-1 font-normal'}>Major:</div>  Computación - Track Computación</li>
            <li className={'inline text-xl mr-10 font-semibold'}><div className={'text-sm inline mr-1 font-normal'}>Minor:</div> Eléctrica</li>
          </ul>
          <PlanBoard
            plan={plan}
            courseDetails={courseDetails}
            setPlan={setPlan}
            addCourse={addCourse}
            validating={validating}
          />
        </div>
        <ErrorTray diagnostics={validationDiagnostics} />
        </>
        : <div>Loading</div>}
    </div>
  )
}

export default Planner<|MERGE_RESOLUTION|>--- conflicted
+++ resolved
@@ -23,13 +23,8 @@
   const [courseDetails, setCourseDetails] = useState<{ [code: string]: Course }>({})
   const previousClasses = useRef<string[][]>([['']])
   const [loading, setLoading] = useState(true)
-<<<<<<< HEAD
-  const [validating, setValidanting] = useState(true)
-  const [validationDiagnostics, setValidationDiagnostics] = useState<Diagnostic[]>([])
-=======
   const [validating, setValidanting] = useState(false)
   const [validationDiagnostics, setValidationDiagnostics] = useState<FlatDiagnostic[]>([])
->>>>>>> 7afb4e1a
 
   async function getCourseDetails (codes: string[]): Promise<void> {
     setValidanting(true)
