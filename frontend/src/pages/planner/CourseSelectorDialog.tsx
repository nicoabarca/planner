import { useState, useEffect, Fragment } from 'react'
import { Dialog, Transition } from '@headlessui/react'
import { DefaultService, EquivDetails, CourseOverview, CancelablePromise } from '../../client'
import { Spinner } from '../../components/Spinner'

// 'Acad Inter de Filosofía': Escuela que sale en buscacursos pero no tiene cursos  (ta raro)
const schoolOptions = ['Actividades Universitarias', 'Actuación', 'Agronomía e Ing. Forestal', 'Antropología', 'Arquitectura', 'Arte', 'Astrofísica', 'Bachillerato', 'CARA', 'Ciencia Política', 'Ciencias Biológicas', 'Ciencias de la...Ingeniería Biológica y Médica', 'Instituto de Éticas Aplicadas', 'Letras', 'Matemáticas', 'Medicina', 'Medicina Veterinaria', 'Música', 'Odontología', 'Psicología', 'Química', 'Química y Farmacia', 'Requisito Idioma', 'Sociología', 'Teología', 'Villarrica', 'Trabajo Social']

const CourseSelectorDialog = ({ equivalence, open, onClose }: { equivalence?: EquivDetails, open: boolean, onClose: Function }): JSX.Element => {
  const [loadedCourses, setLoadedCourses] = useState<{ [code: string]: CourseOverview }>({})
  const [filteredCodes, setFilteredCodes] = useState<string[]>([])
  const [loadingCoursesData, setLoadingCoursesData] = useState(false)
  const [selectedCourse, setSelectedCourse] = useState<string>()
  const [filter, setFilter] = useState(() => ({
    name: '',
    credits: '',
    school: ''
  }))
  const [promiseInstance, setPromiseInstance] = useState<CancelablePromise<any> | null>(null)

  function resetFilters (): void {
    setSelectedCourse(undefined)
    setFilter({
      name: '',
      credits: '',
      school: ''
    })
    if (promiseInstance != null) {
      promiseInstance.cancel()
      setPromiseInstance(null)
    }
    if (equivalence !== undefined && open) {
      setFilteredCodes(equivalence.courses)
    } else {
      setFilteredCodes([])
    }
  }

  async function getCourseDetails (coursesCodes: string[]): Promise<void> {
    if (coursesCodes.length === 0) return
    setLoadingCoursesData(true)

    const promise = DefaultService.getCourseDetails(coursesCodes)
    setPromiseInstance(promise)
    const response = await promise
    setPromiseInstance(null)

    const dict = response.reduce((acc: { [code: string]: CourseOverview }, curr: CourseOverview) => {
      acc[curr.code] = curr
      return acc
    }, {})
    setLoadedCourses((prev) => { return { ...prev, ...dict } })
    setLoadingCoursesData(false)
  }

  async function handleSearch (): Promise<void> {
    setLoadingCoursesData(true)
    const crd = filter.credits === '' ? undefined : parseInt(filter.credits)
    if (promiseInstance != null) promiseInstance.cancel()
    if (equivalence === undefined) {
      const promise = DefaultService.searchCourseDetails({
        text: filter.name,
        credits: crd,
        school: filter.school,
        available: true
      })
      setPromiseInstance(promise)
      const response = await promise
      setPromiseInstance(null)
      const dict = response.reduce((acc: { [code: string]: CourseOverview }, curr: CourseOverview) => {
        acc[curr.code] = curr
        return acc
      }, {})
      setFilteredCodes(response.reduce((acc: string[], curr: CourseOverview) => {
        acc.push(curr.code)
        return acc
      }, []))
      setLoadedCourses(dict)
      setLoadingCoursesData(false)
    } else {
      const promise = DefaultService.searchCourseCodes({
        text: filter.name,
        credits: crd,
        school: filter.school,
        available: true,
        equiv: equivalence.code
      })
      setPromiseInstance(promise)
      const response = await promise
      setPromiseInstance(null)
<<<<<<< HEAD
      const responseCourses = new Set<string>(response)
      const showCoursesCount = Object.keys(loadedCourses).filter(key => responseCourses.has(key)).length
      if (showCoursesCount < response.length && showCoursesCount < 10) {
        await getCourseDetails(response.splice(0, 20)).catch(err => console.log(err))
      }
      setFilteredCodes(response)
=======
      setFilteredCodes(response[0].courses)
>>>>>>> 480041db
      setLoadingCoursesData(false)
    }
  }

  const handleScroll: React.EventHandler<React.SyntheticEvent<HTMLTableSectionElement>> = event => {
    if (!open || loadingCoursesData) return
    const { scrollTop, scrollHeight, clientHeight } = event.currentTarget
    if (scrollTop + clientHeight === scrollHeight && equivalence !== undefined) {
      getCourseDetails(filteredCodes.filter((code) => !Object.keys(loadedCourses).includes(code)).splice(0, 20)).catch(err => console.log(err))
    }
  }

  useEffect(() => {
    const showCoursesCount = Object.keys(loadedCourses).filter(key => filteredCodes.includes(key)).length
    if (showCoursesCount < 10 && filteredCodes.length > 0) {
      getCourseDetails(filteredCodes.filter((code) => !Object.keys(loadedCourses).includes(code)).splice(0, 20)).catch(err => console.log(err))
    }
  }, [filteredCodes])

  useEffect(() => {
    if (!open) {
      if (promiseInstance != null) { promiseInstance.cancel(); setPromiseInstance(null); setLoadingCoursesData(false) }
      void resetFilters()
      setLoadedCourses({})
    } else if (equivalence !== undefined) {
      setFilteredCodes(equivalence.courses)
    }
  }, [open])

  return (
    <Transition.Root show={open} as={Fragment}>
    <Dialog as="div" className="relative z-10" onClose={() => { setSelectedCourse(undefined); onClose() }}>
      <Transition.Child
          as={Fragment}
          enter="ease-out duration-200"
          enterFrom="opacity-0"
          enterTo="opacity-100"
          leave="ease-in duration-100"
          leaveFrom="opacity-100"
          leaveTo="opacity-0"
        >
          <div className="fixed inset-0 bg-gray-500 bg-opacity-75 transition-opacity" />
        </Transition.Child>
      <div className="fixed inset-0 overflow-y-auto">
        <div className="flex items-center min-h-screen justify-center p-4 text-center">
            <Transition.Child
              as={Fragment}
              enter="ease-out duration-200"
              enterFrom="opacity-0 translate-y-4 sm:translate-y-0 sm:scale-95"
              enterTo="opacity-100 translate-y-0 sm:scale-100"
              leave="ease-in duration-100"
              leaveFrom="opacity-100 translate-y-0 sm:scale-100"
              leaveTo="opacity-0 translate-y-4 sm:translate-y-0 sm:scale-95"
            >
            <Dialog.Panel className="w-11/12 px-5 py-6 bg-slate-100 border-slate-300 overflow-hidden max-w-4xl transform  rounded-2xl border-2 text-left align-middle shadow-xl transition-all">
              <Dialog.Title as="h3" className="text-lg font-medium leading-6 text-gray-900  mb-3">
                {equivalence !== undefined ? equivalence.name : 'Curso Extra'}
              </Dialog.Title>
                {(equivalence === undefined || equivalence.courses.length >= 30) &&
                  <div className="grid border-2 p-4 py-3 rounded bg-slate-100 border-slate-500 border-solid gap-2 grid-cols-5">
                    <div className="col-span-5 grid  grid-cols-5">
                      <label className="col-span-1 my-auto" htmlFor="nameFilter">Nombre o Sigla: </label>
                      <input className="col-span-4 rounded py-1" type="text" id="nameFilter" value={filter.name} onChange={e => setFilter({ ...filter, name: e.target.value })} />
                    </div>
                    <div className="col-span-4 grid  grid-cols-4">
                      <label className="col-span-1 my-auto" htmlFor="schoolFilter">Escuela: </label>
                      <select className="col-span-3 rounded py-1" id="schoolFilter" value={filter.school} onChange={e => setFilter({ ...filter, school: e.target.value })} >
                        <option value=''>-- Todas --</option>
                        {schoolOptions.map(school => <option key={school} value={school}>{school}</option>)}
                      </select>
                    </div>
                    <div className="col-span-1 grid grid-cols-2">
                      <label className="col-span-1 my-auto" htmlFor="creditsFilter">Creditos: </label>
                      <select className="col-span-1 col-end-3 rounded py-1" id="creditsFilter" value={filter.credits} onChange={e => setFilter({ ...filter, credits: e.target.value })}>
                        <option value={''}>-</option>
                        <option value={'4'}>4</option>
                        <option value={'5'}>5</option>
                        <option value={'6'}>6</option>
                        <option value={'8'}>8</option>
                        <option value={'10'}>10</option>
                        <option value={'15'}>15</option>
                        <option value={'20'}>20</option>
                        <option value={'30'}>30</option>
                      </select>
                    </div>
                    <div className='flex justify-end col-span-2 col-end-6 '>
                      <button
                        className="btn mr-2"
                        onClick={() => resetFilters()}>
                          Limpiar Filtros
                      </button>
                      <button className="btn" onClick={() => {
                        try {
                          void handleSearch()
                        } catch (err) {
                          console.log(err)
                        }
                      }}>Buscar</button>
                    </div>
                  </div>
                }
              <table className="text-left table-fixed mb-3 p-3  w-full box-border">
                <thead className="items-center justify-between mx-3">
                  <tr className="border-b-2 border-slate-500 block w-full px-3">
                    <th className="w-8"></th>
                    <th className="w-20">Sigla</th>
                    <th className="w-96">Nombre</th>
                    <th className="w-8">Crd</th>
                    <th className="w-52">Escuela</th>
                    <th className="w-8"></th>
                  </tr>
                </thead>
                <tbody onScroll={handleScroll} className="bg-white relative rounded-b block flex-col items-center justify-between overflow-y-scroll h-72 w-full">
                  {loadingCoursesData &&
                  <tr className="fixed pr-10" style={{ height: 'inherit', width: 'inherit' }}><td className="bg-white w-full h-full flex "> <Spinner message='Cargando cursos...' /></td></tr>
                  }
                  {Object.entries(loadedCourses).filter(([key, course]) => filteredCodes.includes(key)).map(([code, course]) => (
                    <tr key={code} className="flex mt-3 mx-3">
                      <td className="w-8">
                        <input className='cursor-pointer' id={code} type="radio" name="status" value={code} onChange={e => setSelectedCourse(e.target.value)}/>
                      </td>
                      <td className='w-20'>{code}</td>
                      <td className='w-96'>{course.name}</td>
                      <td className='w-8'>{course.credits}</td>
                      <td className='w-52'>{course.school}</td>
                      <th className="w-8"></th>
                    </tr>
                  ))}
                 </tbody>
              </table>
              <div className='right-0'>{Object.keys(loadedCourses).filter(key => filteredCodes.includes(key)).length} - {filteredCodes.length}</div>
              <div className='float-right mx-2 '>
                <button className="btn mr-2" onClick={() => onClose()}>Cancelar</button>
                <button className="btn " onClick={() => onClose(selectedCourse)}>Guardar</button>
              </div>
            </Dialog.Panel>
          </Transition.Child>
        </div>
      </div>
    </Dialog>
    </Transition.Root>
  )
}

export default CourseSelectorDialog<|MERGE_RESOLUTION|>--- conflicted
+++ resolved
@@ -88,16 +88,12 @@
       setPromiseInstance(promise)
       const response = await promise
       setPromiseInstance(null)
-<<<<<<< HEAD
       const responseCourses = new Set<string>(response)
       const showCoursesCount = Object.keys(loadedCourses).filter(key => responseCourses.has(key)).length
       if (showCoursesCount < response.length && showCoursesCount < 10) {
         await getCourseDetails(response.splice(0, 20)).catch(err => console.log(err))
       }
       setFilteredCodes(response)
-=======
-      setFilteredCodes(response[0].courses)
->>>>>>> 480041db
       setLoadingCoursesData(false)
     }
   }
