<<<<<<< HEAD
import { ReactNode, useRef } from 'react'
=======
import { memo, useRef } from 'react'
>>>>>>> bef2021d
import { useDrag, useDrop } from 'react-dnd'
import { PseudoCourseDetail } from '../Planner'
import editWhiteIcon from '../../../assets/editWhite.svg'
import editBlackIcon from '../../../assets/editBlack.svg'
<<<<<<< HEAD
import { useAuth } from '../../../contexts/auth.context'
=======
import deepEqual from 'fast-deep-equal'
>>>>>>> bef2021d

interface CourseCardProps {
  semester: number
  index: number
  cardData: { name: string, code: string, index: number, semester: number, credits?: number, is_concrete?: boolean }
  isDragging: Function
  moveCourse: Function
  remCourse: Function
  courseBlock: string
  openSelector: Function
  hasEquivalence?: boolean
  hasError: boolean
  hasWarning: boolean
}
interface CardProps {
  semester: number
  index: number
  cardData: { name: string, code: string, index: number, semester: number, credits?: number, is_concrete?: boolean }
  remCourse: Function
  courseBlock: string
  openSelector: Function
  hasEquivalence?: boolean
  hasError: boolean
  hasWarning: boolean
}

interface ConditionalWrapperProps {
  condition: boolean
  wrapperPassed: Function
  wrapperNotPassed: Function
  children: ReactNode
}

const BlockInitials = (courseBlock: string): string => {
  switch (courseBlock) {
    case 'CienciasBasicas':
      return 'PC'
    case 'BaseGeneral':
      return 'PC'
    case 'FormacionGeneral':
      return 'FG'
    case 'Major':
      return 'M'
    case 'Minor':
      return 'm'
  }
  return ''
}

<<<<<<< HEAD
const ConditionalWrapper = ({ condition, wrapperPassed, wrapperNotPassed, children }: ConditionalWrapperProps): JSX.Element => {
  return (
    condition ? wrapperPassed(children) : wrapperNotPassed(children)
  )
}

const CourseCard = ({ cardData, isDragging, handleMove, remCourse, courseBlock, openSelector, hasEquivalence, hasError, hasWarning }: CourseCardProps): JSX.Element => {
=======
const CourseCard = ({ semester, index, cardData, isDragging, moveCourse, remCourse, courseBlock, openSelector, hasEquivalence, hasError, hasWarning }: CourseCardProps): JSX.Element => {
>>>>>>> bef2021d
  const ref = useRef(null)
  const authState = useAuth()

  const conditionPassed = authState?.passed?.[cardData.semester]?.find(o => o.code === cardData.code) !== undefined

  const [collected = { isDragging: false }, drag] = useDrag(() => ({
    type: 'card',
    item: () => {
      isDragging(true)
      return cardData
    },
    end () {
      isDragging(false)
    },
    collect (monitor) {
      return { isDragging: monitor.isDragging() }
    }
  }))
  const [dropProps, drop] = useDrop(() => ({
    accept: 'card',
    drop (course: PseudoCourseDetail) {
      moveCourse(course, semester, index)
      return course
    },
    collect: monitor => ({
      isOver: !!monitor.isOver(),
      canDrop: !!monitor.canDrop(),
      item: monitor.getItem()
    })
  }))

  if (!conditionPassed) {
    drag(drop(ref))
  }

  return (
    <>
<<<<<<< HEAD
      <ConditionalWrapper
        condition={conditionPassed}
        wrapperPassed={(children: ReactNode) => <div ref={ref} draggable={false} className={'px-2 opacity-50 pb-3 cursor-not-allowed'}>{children}</div>}
        wrapperNotPassed={(children: ReactNode) => <div ref={ref} draggable={true} className={`px-2 pb-3 ${!collected.isDragging ? 'cursor-grab' : 'cursor-grabbing'} `}>{children}</div>}
      >
        {!collected.isDragging && <>{dropProps.isOver
          ? <div className={'card bg-place-holder'} />
          : <div> {!collected.isDragging && ((cardData.is_concrete !== true && courseBlock != null)
            ? <button className='w-full' onClick={() => openSelector()}>
                <Card
                  courseBlock={courseBlock}
                  cardData={cardData}
                  hasEquivalence={hasEquivalence}
                  openSelector={openSelector}
                  remCourse={remCourse}
                  hasWarning={hasWarning}
                  hasError={hasError}
                />
              </button>
            : <Card
                  courseBlock={courseBlock}
                  cardData={cardData}
                  hasEquivalence={hasEquivalence}
                  openSelector={openSelector}
                  remCourse={remCourse}
                  hasWarning={hasWarning}
                  hasError={hasError}
                />)}
            </div>}
            </>}
      </ConditionalWrapper>

=======
      <div ref={ref} draggable={true} className={`px-2 ${!collected.isDragging ? 'pb-3 cursor-grab' : 'cursor-grabbing'} `}>
      {!collected.isDragging && <>{dropProps.isOver
        ? <div className={'card bg-place-holder'} />
        : <div> {!collected.isDragging && ((cardData.is_concrete !== true && courseBlock != null)
          ? <button className='w-full' onClick={() => openSelector(cardData, semester, index)}>
              <Card
                semester={semester}
                index={index}
                courseBlock={courseBlock}
                cardData={cardData}
                hasEquivalence={hasEquivalence}
                openSelector={openSelector}
                remCourse={remCourse}
                hasWarning={hasWarning}
                hasError={hasError}
              />
            </button>
          : <Card
            semester={semester}
            index={index}
                courseBlock={courseBlock}
                cardData={cardData}
                hasEquivalence={hasEquivalence}
                openSelector={openSelector}
                remCourse={remCourse}
                hasWarning={hasWarning}
                hasError={hasError}
              />)}
          </div>}
          </>}
      </div>
>>>>>>> bef2021d
      {!collected.isDragging && dropProps.isOver && <div className={'px-2 pb-3'}>
      <Card
        semester={semester}
        index={index}
        courseBlock={courseBlock}
        cardData={cardData}
        hasEquivalence={hasEquivalence}
        openSelector={openSelector}
        remCourse={remCourse}
        hasWarning={hasWarning}
        hasError={hasError}
      />
      </div>
      }
    </>
  )
}

<<<<<<< HEAD
const Card = ({ courseBlock, cardData, hasEquivalence, openSelector, remCourse, hasWarning, hasError }: CardProps): JSX.Element => {
  const authState = useAuth()
  const conditionPassed = authState?.passed?.[cardData.semester]?.find(o => o.code === cardData.code) !== undefined
=======
const Card = ({ semester, index, courseBlock, cardData, hasEquivalence, openSelector, remCourse, hasWarning, hasError }: CardProps): JSX.Element => {
  // Turns out animations are a big source of lag
  const allowAnimations = true
>>>>>>> bef2021d

  return (
    <div className={`card group ${courseBlock} ${cardData.is_concrete !== true && allowAnimations ? 'animated' : ''}`}>
      { hasEquivalence === true && (courseBlock === 'FormacionGeneral'
        ? cardData.is_concrete === true
          ? <button onClick={() => openSelector(cardData, semester, index)}><img className='opacity-60 absolute w-3 top-2 left-2' src={editWhiteIcon} alt="Seleccionar Curso" /></button>
          : <img className='opacity-60 absolute w-3 top-2 left-2' src={editWhiteIcon} alt="Seleccionar Curso" />
        : cardData.is_concrete === true
          ? <button onClick={() => openSelector(cardData, semester, index)}><img className='opacity-60 absolute w-3 top-2 left-2' src={editBlackIcon} alt="Seleccionar Curso" /></button>
          : <img className='opacity-60 absolute w-3 top-2 left-2' src={editBlackIcon} alt="Seleccionar Curso" />)
      }
<<<<<<< HEAD
      {courseBlock == null
        ? <>{conditionPassed ? null : <button className='absolute top-0 right-2 hidden group-hover:inline' onClick={() => remCourse()}>x</button>}</>
        : <div className='absolute top-2 right-2 text-[0.6rem] opacity-75'>{BlockInitials(courseBlock)}</div>
      }

=======
      {courseBlock === ''
        ? <button className='absolute top-0 right-2 hidden group-hover:inline' onClick={() => remCourse(semester, index)}>x</button>
        : <div className='absolute top-2 right-2 text-[0.6rem] opacity-75'>{BlockInitials(courseBlock)}</div>}
>>>>>>> bef2021d
      <div className='flex items-center justify-center text-center flex-col'>
        <div className='text-xs line-clamp-2'>{cardData.name}</div>
        <div className='text-[0.6rem] opacity-75'>{cardData.is_concrete !== true ? `Seleccionar Curso  (${cardData.code})` : cardData.code}</div>
      </div>
      <div className='absolute bottom-2 left-2 text-[0.5rem] opacity-75'>{cardData.credits} créd.</div>
      {hasError && <span className="flex absolute h-3 w-3 top-0 right-0 -mt-1 -mr-1">
        <span className={`${allowAnimations ? 'animate-ping' : ''} absolute inline-flex h-full w-full rounded-full bg-red-300 opacity-90`}></span>
        <span className="relative inline-flex rounded-full h-3 w-3 bg-red-400"></span>
      </span> }
      {!hasError && hasWarning && <span className="flex absolute h-3 w-3 top-0 right-0 -mt-1 -mr-1">
        <span className={`${allowAnimations ? 'animate-ping' : ''} absolute inline-flex h-full w-full rounded-full bg-yellow-300 opacity-90`}></span>
        <span className="relative inline-flex rounded-full h-3 w-3 bg-yellow-400"></span>
      </span> }
  </div>
  )
}

export default memo(CourseCard, deepEqual)<|MERGE_RESOLUTION|>--- conflicted
+++ resolved
@@ -1,17 +1,10 @@
-<<<<<<< HEAD
-import { ReactNode, useRef } from 'react'
-=======
-import { memo, useRef } from 'react'
->>>>>>> bef2021d
+import { memo, ReactNode, useRef } from 'react'
 import { useDrag, useDrop } from 'react-dnd'
 import { PseudoCourseDetail } from '../Planner'
 import editWhiteIcon from '../../../assets/editWhite.svg'
 import editBlackIcon from '../../../assets/editBlack.svg'
-<<<<<<< HEAD
 import { useAuth } from '../../../contexts/auth.context'
-=======
 import deepEqual from 'fast-deep-equal'
->>>>>>> bef2021d
 
 interface CourseCardProps {
   semester: number
@@ -61,17 +54,14 @@
   return ''
 }
 
-<<<<<<< HEAD
+
 const ConditionalWrapper = ({ condition, wrapperPassed, wrapperNotPassed, children }: ConditionalWrapperProps): JSX.Element => {
   return (
     condition ? wrapperPassed(children) : wrapperNotPassed(children)
   )
 }
 
-const CourseCard = ({ cardData, isDragging, handleMove, remCourse, courseBlock, openSelector, hasEquivalence, hasError, hasWarning }: CourseCardProps): JSX.Element => {
-=======
 const CourseCard = ({ semester, index, cardData, isDragging, moveCourse, remCourse, courseBlock, openSelector, hasEquivalence, hasError, hasWarning }: CourseCardProps): JSX.Element => {
->>>>>>> bef2021d
   const ref = useRef(null)
   const authState = useAuth()
 
@@ -109,7 +99,6 @@
 
   return (
     <>
-<<<<<<< HEAD
       <ConditionalWrapper
         condition={conditionPassed}
         wrapperPassed={(children: ReactNode) => <div ref={ref} draggable={false} className={'px-2 opacity-50 pb-3 cursor-not-allowed'}>{children}</div>}
@@ -120,6 +109,8 @@
           : <div> {!collected.isDragging && ((cardData.is_concrete !== true && courseBlock != null)
             ? <button className='w-full' onClick={() => openSelector()}>
                 <Card
+                  semester={semester}
+                  index={index}
                   courseBlock={courseBlock}
                   cardData={cardData}
                   hasEquivalence={hasEquivalence}
@@ -130,6 +121,8 @@
                 />
               </button>
             : <Card
+                  semester={semester}
+                  index={index}
                   courseBlock={courseBlock}
                   cardData={cardData}
                   hasEquivalence={hasEquivalence}
@@ -142,39 +135,6 @@
             </>}
       </ConditionalWrapper>
 
-=======
-      <div ref={ref} draggable={true} className={`px-2 ${!collected.isDragging ? 'pb-3 cursor-grab' : 'cursor-grabbing'} `}>
-      {!collected.isDragging && <>{dropProps.isOver
-        ? <div className={'card bg-place-holder'} />
-        : <div> {!collected.isDragging && ((cardData.is_concrete !== true && courseBlock != null)
-          ? <button className='w-full' onClick={() => openSelector(cardData, semester, index)}>
-              <Card
-                semester={semester}
-                index={index}
-                courseBlock={courseBlock}
-                cardData={cardData}
-                hasEquivalence={hasEquivalence}
-                openSelector={openSelector}
-                remCourse={remCourse}
-                hasWarning={hasWarning}
-                hasError={hasError}
-              />
-            </button>
-          : <Card
-            semester={semester}
-            index={index}
-                courseBlock={courseBlock}
-                cardData={cardData}
-                hasEquivalence={hasEquivalence}
-                openSelector={openSelector}
-                remCourse={remCourse}
-                hasWarning={hasWarning}
-                hasError={hasError}
-              />)}
-          </div>}
-          </>}
-      </div>
->>>>>>> bef2021d
       {!collected.isDragging && dropProps.isOver && <div className={'px-2 pb-3'}>
       <Card
         semester={semester}
@@ -193,15 +153,12 @@
   )
 }
 
-<<<<<<< HEAD
-const Card = ({ courseBlock, cardData, hasEquivalence, openSelector, remCourse, hasWarning, hasError }: CardProps): JSX.Element => {
+
+const Card = ({ semester, index, courseBlock, cardData, hasEquivalence, openSelector, remCourse, hasWarning, hasError }: CardProps): JSX.Element => {
   const authState = useAuth()
   const conditionPassed = authState?.passed?.[cardData.semester]?.find(o => o.code === cardData.code) !== undefined
-=======
-const Card = ({ semester, index, courseBlock, cardData, hasEquivalence, openSelector, remCourse, hasWarning, hasError }: CardProps): JSX.Element => {
   // Turns out animations are a big source of lag
   const allowAnimations = true
->>>>>>> bef2021d
 
   return (
     <div className={`card group ${courseBlock} ${cardData.is_concrete !== true && allowAnimations ? 'animated' : ''}`}>
@@ -213,17 +170,10 @@
           ? <button onClick={() => openSelector(cardData, semester, index)}><img className='opacity-60 absolute w-3 top-2 left-2' src={editBlackIcon} alt="Seleccionar Curso" /></button>
           : <img className='opacity-60 absolute w-3 top-2 left-2' src={editBlackIcon} alt="Seleccionar Curso" />)
       }
-<<<<<<< HEAD
-      {courseBlock == null
+      {courseBlock === ''
         ? <>{conditionPassed ? null : <button className='absolute top-0 right-2 hidden group-hover:inline' onClick={() => remCourse()}>x</button>}</>
         : <div className='absolute top-2 right-2 text-[0.6rem] opacity-75'>{BlockInitials(courseBlock)}</div>
       }
-
-=======
-      {courseBlock === ''
-        ? <button className='absolute top-0 right-2 hidden group-hover:inline' onClick={() => remCourse(semester, index)}>x</button>
-        : <div className='absolute top-2 right-2 text-[0.6rem] opacity-75'>{BlockInitials(courseBlock)}</div>}
->>>>>>> bef2021d
       <div className='flex items-center justify-center text-center flex-col'>
         <div className='text-xs line-clamp-2'>{cardData.name}</div>
         <div className='text-[0.6rem] opacity-75'>{cardData.is_concrete !== true ? `Seleccionar Curso  (${cardData.code})` : cardData.code}</div>
