--- conflicted
+++ resolved
@@ -1,8 +1,4 @@
-<<<<<<< HEAD
-import { memo, type ReactNode, useRef } from 'react'
-=======
-import { memo, ReactNode, useRef, Fragment } from 'react'
->>>>>>> 360532e1
+import { memo, type ReactNode, useRef, Fragment } from 'react'
 import { useDrag, useDrop } from 'react-dnd'
 import editWhiteIcon from '../../../assets/editWhite.svg'
 import editBlackIcon from '../../../assets/editBlack.svg'
@@ -98,19 +94,9 @@
   }
 
   return (
-<<<<<<< HEAD
-    <>
-      <ConditionalWrapper
-        condition={conditionPassed}
-        wrapperPassed={(children: ReactNode) => <div ref={ref} draggable={false} className={'px-1 opacity-50 pb-3 cursor-not-allowed'}>{children}</div>}
-        wrapperNotPassed={(children: ReactNode) => <div ref={ref} draggable={true} className={`px-1 ${!collected.isDragging ? 'pb-3 cursor-grab' : 'cursor-grabbing'} `}>{children}</div>}
-      >
-        {!collected.isDragging && <>{dropProps.isOver
-=======
     <Fragment>
       <div ref={ref} draggable={true} className={`px-2 ${!collected.isDragging ? 'pb-3' : ''} ${conditionPassed ? 'cursor-not-allowed opacity-50' : 'cursor-grab'} `}>
         {!collected.isDragging && <Fragment>{dropProps.isOver
->>>>>>> 360532e1
           ? <div className={'card bg-place-holder'} />
           : <ConditionalWrapper condition={cardData.is_concrete !== true && courseBlock != null} wrapper={(children: ReactNode) => <button className='w-full' onClick={() => openSelector()}>{children}</button>}>
               <Card
@@ -144,13 +130,7 @@
   )
 }
 
-<<<<<<< HEAD
-const Card = memo(function _Card ({ semester, index, courseBlock, cardData, hasEquivalence, openSelector, remCourse, hasWarning, hasError }: CardProps): JSX.Element {
-  const authState = useAuth()
-  const conditionPassed = authState?.student != null && semester < authState.student.current_semester
-=======
 const Card = memo(function _Card ({ courseBlock, cardData, hasEquivalence, openSelector, remCourse, hasWarning, hasError, isPassed }: CardProps): JSX.Element {
->>>>>>> 360532e1
   const blockId = BlockInitials(courseBlock)
   const editIcon = (blockId === 'FG') ? editWhiteIcon : editBlackIcon
 
