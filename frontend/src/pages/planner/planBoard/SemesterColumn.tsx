
import { memo, useCallback } from 'react'
import { useDrop } from 'react-dnd'
import { useAuth } from '../../../contexts/auth.context'
import { CourseValidationDigest, PseudoCourseDetail, PseudoCourseId, SemesterValidationDigest } from '../Planner'
import CourseCard from './CourseCard'
import deepEqual from 'fast-deep-equal'

interface SemesterColumnProps {
  classesDetails: { [code: string]: PseudoCourseDetail }
  semester: number
  addCourse: Function
  moveCourse: Function
  remCourse: Function
  openModal: Function
  classes: PseudoCourseId[]
  validationCourses: CourseValidationDigest[]
  validationSemester: SemesterValidationDigest | null
  isDragging: boolean
  setIsDragging: Function
}

const SemesterColumn = ({ classesDetails, semester, addCourse, moveCourse, remCourse, openModal, classes, validationCourses, validationSemester, isDragging, setIsDragging }: SemesterColumnProps): JSX.Element => {
  const authState = useAuth()
  const conditionPassed = ((authState?.student) != null) && (semester < authState.student.current_semester)
<<<<<<< HEAD
  const conditionNotPassed = ((authState?.student) != null) && (semester >= authState.student.current_semester)
  const checkInClass = ((authState?.student) != null) && (authState.student.current_semester === authState.student.next_semester - 1)
  const checkCurrent = (checkInClass && (semester === authState?.student?.current_semester))

=======
>>>>>>> 862fd371
  const [dropProps, drop] = useDrop(() => ({
    accept: 'card',
    drop (course: { name: string, code: string, index: number, semester: number, credits?: number, is_concrete?: boolean }) {
      moveCourse({ semester: course.semester, index: course.index }, { semester, index: classes.length })
    },
    collect: monitor => ({
      isOver: monitor.isOver()
    })
  }))
  const openSelector = useCallback((course: PseudoCourseId, semester: number, index: number) => {
    if ('equivalence' in course) openModal(course.equivalence, semester, index)
    else openModal(course, semester, index)
  }, [])
  let border = 'border-transparent'
  if (validationSemester != null && validationSemester.errorIndices.length > 0) border = 'border-solid border-red-300'
  else if (validationSemester != null && validationSemester.warningIndices.length > 0) border = 'border-solid border-yellow-300'
  return (
    <div className={`drop-shadow-xl w-[161px] shrink-0 bg-base-200 rounded-lg flex flex-col border-2 ${border}`}>
      {conditionPassed
        ? <><span className='line-through decoration-black/40'><h2 className="mt-1 text-[1.2rem] text-center">{`Semestre ${semester + 1}`}</h2></span><div className="my-3 divider"></div></>
        : checkCurrent ? <div className='flex flex-col text-center'><h2 className="mt-1 text-[1.2rem] text-center">{`Semestre ${semester + 1}`}</h2><p className='text-xs'>En curso</p><div className="my-1 divider"></div></div> : <><h2 className="mt-1 text-[1.2rem] text-center">{`Semestre ${semester + 1}`}</h2><div className="my-3 divider"></div></>
      }
      <div>
        {
          classes.map((course: PseudoCourseId, index: number) => (
            <CourseCard
              key={index}
              semester={semester}
              index={index}
              cardData={{ ...course, semester, index, ...classesDetails[course.code] }}
              isDragging={setIsDragging}
              moveCourse={moveCourse}
              remCourse={remCourse}
              courseBlock={validationCourses[index]?.superblock ?? ''}
              openSelector={() => openSelector(course, semester, index)}
              hasEquivalence={course.is_concrete === false || ('equivalence' in course && course.equivalence != null)}
              hasError={validationCourses[index]?.errorIndices?.[0] != null}
              hasWarning={validationCourses[index]?.warningIndices?.[0] != null}
            />
          ))
        }
<<<<<<< HEAD
        {conditionNotPassed && !checkCurrent && !isDragging && <div className="h-10 mx-2 bg-slate-300 card">
=======
        {!conditionPassed && !isDragging && <div className="h-10 mx-2 bg-block- card">
>>>>>>> 862fd371
        <button key="+" className="w-full" onClick={() => addCourse(semester)}>+</button>
        </div>}
      </div>
      {conditionPassed || checkCurrent
        ? null
        : <div ref={drop} className={'px-2 flex flex-grow min-h-[90px]'}>
            {dropProps.isOver &&
              <div className={'bg-place-holder card w-full'} />
            }
          </div>
      }
    </div>
  )
}
function checkPropEq (prev: any, next: any): boolean {
  for (const key of Object.keys(next)) {
    const nxt = next[key]
    const prv = prev[key]
    if (nxt !== prv) {
      if (key === 'validationDigest') {
        // Deep comparison
        if (!deepEqual(nxt, prv)) return false
      } else {
        // Shallow comparison
        return false
      }
    }
  }
  return true
}

export default memo(SemesterColumn, checkPropEq)<|MERGE_RESOLUTION|>--- conflicted
+++ resolved
@@ -23,13 +23,10 @@
 const SemesterColumn = ({ classesDetails, semester, addCourse, moveCourse, remCourse, openModal, classes, validationCourses, validationSemester, isDragging, setIsDragging }: SemesterColumnProps): JSX.Element => {
   const authState = useAuth()
   const conditionPassed = ((authState?.student) != null) && (semester < authState.student.current_semester)
-<<<<<<< HEAD
   const conditionNotPassed = ((authState?.student) != null) && (semester >= authState.student.current_semester)
   const checkInClass = ((authState?.student) != null) && (authState.student.current_semester === authState.student.next_semester - 1)
   const checkCurrent = (checkInClass && (semester === authState?.student?.current_semester))
 
-=======
->>>>>>> 862fd371
   const [dropProps, drop] = useDrop(() => ({
     accept: 'card',
     drop (course: { name: string, code: string, index: number, semester: number, credits?: number, is_concrete?: boolean }) {
@@ -71,11 +68,7 @@
             />
           ))
         }
-<<<<<<< HEAD
         {conditionNotPassed && !checkCurrent && !isDragging && <div className="h-10 mx-2 bg-slate-300 card">
-=======
-        {!conditionPassed && !isDragging && <div className="h-10 mx-2 bg-block- card">
->>>>>>> 862fd371
         <button key="+" className="w-full" onClick={() => addCourse(semester)}>+</button>
         </div>}
       </div>
