--- conflicted
+++ resolved
@@ -12,7 +12,6 @@
   courseDetails: { [code: string]: Course }
   setPlan: Function
   addCourse: Function
-<<<<<<< HEAD
   validating: Boolean
   validationResult: FlatValidationResult | null
 }
@@ -23,9 +22,6 @@
     if (c === code) return validationResults.course_superblocks[c].normalize('NFD').replace(/[\u0300-\u036f]/g, '').replace(' ', '').split(' ')[0]
   }
   return null
-=======
-  validating: boolean
->>>>>>> fca6b0e1
 }
 
 /**
@@ -55,26 +51,17 @@
     })
   }
 
-<<<<<<< HEAD
   function moveCourse (semester: number, drag: Course & { semester: number }, index: number): void {
     console.log(drag, index)
-    setPlan((prev: { classes: PseudoCourse[][] }) => {
+    setPlan((prev: { validatable_plan: ValidatablePlan }) => {
       console.log(prev)
-      const dragIndex: number = prev.classes[drag.semester].findIndex((c: PseudoCourse) => c.code === drag.code)
-      const newClasses = [...prev.classes]
-      if (semester - prev.classes.length >= 0) {
-        if (semester - prev.classes.length > 0) newClasses.push([])
-=======
-  function moveCourse (semester: number, drag: Course & { semester: number }, code: string): void {
-    setPlan((prev: { validatable_plan: ValidatablePlan }) => {
-      const dragIndex: number = prev.validatable_plan.classes[drag.semester].indexOf(drag.code)
+      const dragIndex: number = prev.validatable_plan.classes[drag.semester].findIndex((c: PseudoCourse) => c.code === drag.code)
       const newClasses = [...prev.validatable_plan.classes]
       if (semester - prev.validatable_plan.classes.length >= 0) {
         if (semester - prev.validatable_plan.classes.length > 0) newClasses.push([])
->>>>>>> fca6b0e1
         newClasses.push([])
       }
-      newClasses[semester].splice(index, 0, prev.classes[drag.semester][dragIndex])
+      newClasses[semester].splice(index, 0, prev.validatable_plan.classes[drag.semester][dragIndex])
       if (semester === drag.semester && index < dragIndex) {
         newClasses[drag.semester].splice(dragIndex + 1, 1)
       } else {
@@ -89,21 +76,12 @@
 
   return (
     <DndProvider backend={HTML5Backend}>
-<<<<<<< HEAD
-      <div className= {`CurriculumTable ${validating === true ? 'pointer-events-none' : ''}`}>
+      <div className= {`CurriculumTable overflow-x-auto flex flex-row flex-nowrap rtl-grid ${validating === true ? 'pointer-events-none' : ''}`}>
         {plan.classes.map((classes: PseudoCourse[], semester: number) => (
             <SemesterColumn
               key={semester}
               semester={semester + 1}
               addEnd={(dragCourse: Course & { semester: number }) => moveCourse(semester, dragCourse, classes.length)}
-=======
-      <div className= {`CurriculumTable overflow-x-auto flex flex-row flex-nowrap rtl-grid ${validating ? 'pointer-events-none' : ''}`}>
-        {plan.classes.map((classes: string[], semester: number) => (
-            <SemesterColumn
-              key={semester}
-              semester={semester + 1}
-              addEnd={({ course }: { course: Course & { semester: number } }) => moveCourse(semester, course, '')}
->>>>>>> fca6b0e1
             >
               {classes?.map((course: PseudoCourse, index: number) => (
                 <CourseCard
