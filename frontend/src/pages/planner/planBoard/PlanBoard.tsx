--- conflicted
+++ resolved
@@ -28,11 +28,7 @@
   useDndScrolling(boardRef, { horizontalStrength: hStrength, verticalStrength: vStrength })
 
   return (
-<<<<<<< HEAD
-    <div className= {'overflow-auto grid grid-rows-[fit-content] grid-flow-col justify-start gap-1'}>
-=======
-    <div ref={boardRef} className= {'overflow-auto grid grid-rows-[fit-content] grid-flow-col justify-start '}>
->>>>>>> f5b5af59
+    <div ref={boardRef} className= {'overflow-auto grid grid-rows-[fit-content] grid-flow-col justify-start gap-1'}>
       {classesGrid === null
         ? <h1>elija plan</h1>
         : <>
