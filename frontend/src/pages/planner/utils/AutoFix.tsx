import { type CurriculumErr, type MismatchedCyearErr, type OutdatedCurrentSemesterErr, type OutdatedPlanErr, type ValidatablePlan, type ValidationResult } from '../../../client'
import { type AuthState, useAuth } from '../../../contexts/auth.context'
import { type PseudoCourseId } from './Types'
<<<<<<< HEAD
import { validateCyear } from './planBoardFunctions'

=======
import { CourseName } from '../ErrorTray'
import { validateCyear } from './utils'
>>>>>>> 59d9e53c
type Diagnostic = ValidationResult['diagnostics'][number]

const findSemesterWithLeastCourses = (newClasses: ValidatablePlan['classes'], auth: AuthState | null, until: number | null): number => {
  const nextSemester = auth?.student?.next_semester ?? 0
  while (newClasses.length <= nextSemester) newClasses.push([])
  let minSem = nextSemester
  for (let i = nextSemester; i < (until ?? newClasses.length); i++) {
    if (newClasses[i].length <= newClasses[minSem].length) minSem = i
  }
  return minSem
}

const fixMissingCurriculumCourse = (plan: ValidatablePlan, diag: CurriculumErr, fillWith: PseudoCourseId, auth: AuthState | null): ValidatablePlan => {
  // Add the recommended course to wherever there's fewer courses
  const nextSemester = auth?.student?.next_semester ?? 0
  const newClasses = [...plan.classes]
  while (newClasses.length <= nextSemester) newClasses.push([])
  const semIdx = findSemesterWithLeastCourses(newClasses, auth, null)
  // Add the recommended course to this semester
  newClasses[semIdx] = [...newClasses[semIdx]]
  newClasses[semIdx].push(fillWith)
  return { ...plan, classes: newClasses }
}

const fixIncorrectCyear = (plan: ValidatablePlan, diag: MismatchedCyearErr): ValidatablePlan => {
  // Change the cyear to whatever the user's cyear is
  const cyear = validateCyear(diag.user)
  if (cyear != null) {
    return { ...plan, curriculum: { ...plan.curriculum, cyear } }
  } else {
    return plan
  }
}

const fixOutdatedPlan = (plan: ValidatablePlan, diag: OutdatedPlanErr | OutdatedCurrentSemesterErr, auth: AuthState | null): ValidatablePlan => {
  if (auth == null) return plan
  // Update all outdated semesters
  const newClasses = [...plan.classes]
  for (const semIdx of diag.associated_to) {
    const passedSem = auth.student?.passed_courses?.[semIdx]
    if (passedSem != null) {
      newClasses[semIdx] = passedSem
    }
  }
  return { ...plan, classes: newClasses }
}

const addCourseAt = (plan: ValidatablePlan, code: string, onSem: number): ValidatablePlan => {
  const newClasses = [...plan.classes]
  while (newClasses.length <= onSem) newClasses.push([])
  newClasses[onSem] = [...newClasses[onSem]]
  newClasses[onSem].unshift({ is_concrete: true, code })
  return { ...plan, classes: newClasses }
}

const moveCourseByCode = (plan: ValidatablePlan, code: string, repIdx: number, toSem: number): ValidatablePlan => {
  // Find the course within the plan
  let semIdx = null
  let courseIdx = null
  let course = null
  for (let i = 0; i < plan.classes.length; i++) {
    const sem = plan.classes[i]
    for (let j = 0; j < sem.length; j++) {
      if (sem[j].code === code) {
        if (repIdx === 0) {
          semIdx = i
          courseIdx = j
          course = sem[j]
          i = plan.classes.length
          break
        } else {
          repIdx--
        }
      }
    }
  }
  console.log(code, repIdx, semIdx, courseIdx, course)
  if (semIdx == null || courseIdx == null || course == null) return plan
  if (semIdx === toSem) return plan

  // Create a new plan with the moved course
  const newClasses = [...plan.classes]
  newClasses[semIdx] = [...newClasses[semIdx]]
  newClasses[semIdx].splice(courseIdx, 1)
  while (newClasses.length <= toSem) newClasses.push([])
  newClasses[toSem] = [...newClasses[toSem]]
  newClasses[toSem].unshift(course)
  return { ...plan, classes: newClasses }
}

interface AutoFixProps {
  diag: Diagnostic
  setValidatablePlan: Function
  getCourseDetails: Function
  reqCourses: any
}

/**
 * Get the quick fixed for some diagnostic, if any.
 */
const AutoFix = ({ diag, setValidatablePlan, getCourseDetails, reqCourses }: AutoFixProps): JSX.Element => {
  // FIXME: TODO: Los cursos añadidos a traves del autofix les faltan los CourseDetails.
  // No me manejo bien con la implementación del frontend, lo dejo en mejores manos.
  const auth = useAuth()
  switch (diag.kind) {
    case 'curr': {
      const buttons = diag.fill_options.map(([fillWith, fillWithName], i) => (
        <button key={i} className="autofix" onClick={() => {
          setValidatablePlan((plan: ValidatablePlan | null): ValidatablePlan | null => {
            if (plan == null) return null
            const planArreglado = fixMissingCurriculumCourse(plan, diag, fillWith, auth)
            void getCourseDetails(planArreglado.classes.flat())
            return planArreglado
          })
        }}>
          Agregar {fillWithName}
        </button>))
      return <>{buttons}</>
    }
    case 'cyear':
      if (validateCyear(diag.user) != null) {
        return <button className="autofix" onClick={() => {
          setValidatablePlan((plan: ValidatablePlan | null): ValidatablePlan | null => {
            if (plan == null) return null
            return fixIncorrectCyear(plan, diag)
          })
        }}>Cambiar a {diag.user}</button>
      } else {
        return <></>
      }
    case 'outdated':
    case 'outdatedcurrent':
      if (auth != null) {
        return <button className="autofix" onClick={() => {
          setValidatablePlan((plan: ValidatablePlan | null): ValidatablePlan | null => {
            if (plan == null) return null
            const planArreglado = fixOutdatedPlan(plan, diag, auth)
            void getCourseDetails(planArreglado.classes)
            return planArreglado
          })
        }}>Actualizar semestres {diag.associated_to.map(s => s + 1).join(', ')}</button>
      } else {
        return <></>
      }
    case 'req': {
      const buttons = []
      // Push back course itself
      const pushBackTo = diag.push_back
      if (pushBackTo != null) {
        buttons.push(<button key={buttons.length} className="autofix" onClick={() => {
          setValidatablePlan((plan: ValidatablePlan | null): ValidatablePlan | null => {
            if (plan == null) return null
            console.log(diag.associated_to[0])
            return moveCourseByCode(plan, diag.associated_to[0].code, diag.associated_to[0].instance, pushBackTo)
          })
        }}>
          Atrasar <CourseName course={diag.associated_to[0]}/>
        </button>)
      }
      // Pull requirements forward
      for (const code in diag.pull_forward) {
        const toSem = diag.pull_forward[code]
        buttons.push(<button key={buttons.length} className="autofix" onClick={() => {
          setValidatablePlan((plan: ValidatablePlan | null): ValidatablePlan | null => {
            if (plan == null) return null
            return moveCourseByCode(plan, code, 0, toSem)
          })
        }}>
          Adelantar <CourseName course={reqCourses[code] ?? { code }}/>
        </button>)
      }
      // Add any absent requirements
      for (const code in diag.add_absent) {
        const onSem = diag.add_absent[code]
        buttons.push(<button key={buttons.length} className="autofix" onClick={() => {
          setValidatablePlan((plan: ValidatablePlan | null): ValidatablePlan | null => {
            if (plan == null) return null
            const planArreglado = addCourseAt(plan, code, onSem)
            void getCourseDetails(planArreglado.classes.flat().filter(course => course.code === code))
            return planArreglado
          })
        }}>
          Agregar requisito <CourseName course={reqCourses[code] ?? { code }}/>
        </button>)
      }
      return (<>{buttons}</>)
    }
    case 'unknown':
      return <button className="autofix" onClick={() => {
        setValidatablePlan((plan: ValidatablePlan | null): ValidatablePlan | null => {
          if (plan == null) return null
          const remCodes = new Set<string>()
          for (const id of diag.associated_to) {
            remCodes.add(id.code)
          }
          // Remove the referenced courses
          const newClasses = []
          for (const sem of plan.classes) {
            const newSem = []
            for (const course of sem) {
              if (!remCodes.has(course.code)) {
                newSem.push(course)
              }
            }
            newClasses.push(newSem)
          }
          return { ...plan, classes: newClasses }
        })
      }}>Eliminar cursos desconocidos</button>
    case 'equiv':
    case 'useless':
    case 'unavail':
    case 'sem':
    case 'nomajor':
    case 'currdecl':
    case 'creditserr':
    case 'creditswarn':
    case undefined:
      return <></>
  }
}

export default AutoFix<|MERGE_RESOLUTION|>--- conflicted
+++ resolved
@@ -1,13 +1,8 @@
 import { type CurriculumErr, type MismatchedCyearErr, type OutdatedCurrentSemesterErr, type OutdatedPlanErr, type ValidatablePlan, type ValidationResult } from '../../../client'
 import { type AuthState, useAuth } from '../../../contexts/auth.context'
 import { type PseudoCourseId } from './Types'
-<<<<<<< HEAD
 import { validateCyear } from './planBoardFunctions'
 
-=======
-import { CourseName } from '../ErrorTray'
-import { validateCyear } from './utils'
->>>>>>> 59d9e53c
 type Diagnostic = ValidationResult['diagnostics'][number]
 
 const findSemesterWithLeastCourses = (newClasses: ValidatablePlan['classes'], auth: AuthState | null, until: number | null): number => {
