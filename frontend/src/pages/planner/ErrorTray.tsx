import errorIcon from '../../assets/error.svg'
import warningIcon from '../../assets/warning.svg'
import okIcon from '../../assets/ok.svg'
import { FlatDiagnostic } from '../../client'

/**
 * This is what is displayed when there are no errors or warnings.
 */
const NoMessages = (): JSX.Element => {
  return (<div className="flex flex-col items-center">
    <img className="w-10 h-10" src={okIcon} alt="No hay errores" />
    <p className="font-light">Todo OK!</p>
  </div>)
}

/**
 * A single error/warning message.
 */
const Message = (diag: FlatDiagnostic, key: number): JSX.Element => {
  const w = diag.is_warning
  const coursePrefix = diag.course_code == null ? '' : `${diag.course_code}: `
  return (<div key={key} className={'flex flex-row items-center gap-4 ' + (w ? 'font-normal' : 'font-medium')}>
    <img
      className="w-12 h-12"
      src={w ? warningIcon : errorIcon}
      alt={w ? 'Warning' : 'Error'}
    />
    <p className="text-left">{`${w ? 'Aviso' : 'Error'}: ${coursePrefix}${diag.message}`}</p>
  </div>)
}

/**
 * The error tray shows errors and warnings about the current plan that come from the validation backend.
 */
<<<<<<< HEAD
const ErrorTray = ({ diagnostics, validating }: { diagnostics: Diagnostic[], validating: boolean }): JSX.Element => {
=======
const ErrorTray = ({ diagnostics }: { diagnostics: FlatDiagnostic[] }): JSX.Element => {
>>>>>>> a11fa477
  const messageList: JSX.Element[] = diagnostics.map((diag, index) => Message(diag, index))
  return (<div className="w-80 h-full overflow-x-hidden overflow-y-auto p-4 flex flex-col gap-4 border border-black border-dashed">
    {validating ? <p className="font-medium">Validando...</p> : <>{messageList.length > 0 ? messageList : <NoMessages/>}</>}
  </div>)
}

export default ErrorTray<|MERGE_RESOLUTION|>--- conflicted
+++ resolved
@@ -32,11 +32,7 @@
 /**
  * The error tray shows errors and warnings about the current plan that come from the validation backend.
  */
-<<<<<<< HEAD
-const ErrorTray = ({ diagnostics, validating }: { diagnostics: Diagnostic[], validating: boolean }): JSX.Element => {
-=======
-const ErrorTray = ({ diagnostics }: { diagnostics: FlatDiagnostic[] }): JSX.Element => {
->>>>>>> a11fa477
+const ErrorTray = ({ diagnostics, validating }: { diagnostics: FlatDiagnostic[], validating: boolean }): JSX.Element => {
   const messageList: JSX.Element[] = diagnostics.map((diag, index) => Message(diag, index))
   return (<div className="w-80 h-full overflow-x-hidden overflow-y-auto p-4 flex flex-col gap-4 border border-black border-dashed">
     {validating ? <p className="font-medium">Validando...</p> : <>{messageList.length > 0 ? messageList : <NoMessages/>}</>}
