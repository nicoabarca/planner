--- conflicted
+++ resolved
@@ -156,11 +156,7 @@
     <div className={`min-w-[14rem] ml-2 ${open ? '' : 'hidden'} `}>
       <span className={'font-semibold '}>{`${w ? 'Advertencia' : 'Error'}: `}</span>
       {formatMessage(diag)}
-<<<<<<< HEAD
       <AutoFix setValidatablePlan={setValidatablePlan} getCourseDetails={getCourseDetails} diag={diag}/>
-=======
-      <AutoFix setValidatablePlan={setValidatablePlan} diag={diag} />
->>>>>>> 68c0d14b
     </div>
   </div>)
 }
