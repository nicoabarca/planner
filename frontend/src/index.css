@tailwind base;
@tailwind components;
@tailwind utilities;

@layer components {
  .card {
    background-color: #D8D8D8;
    height: 90px;
    border-radius: theme('borderRadius.lg');
    padding: theme('spacing.1');
    box-shadow: theme('boxShadow.xl');
    position: relative;
    display: flex; 
    justify-content: center;
  }
  .CurriculumTable{
    overflow-y: overlay;
    overflow-x: auto; 
    display: flex; 
    flex-direction: row; 
    flex-wrap: nowrap;
  }
<<<<<<< HEAD
  /* ... */
}



.hover-text {
  position: relative;
}

.hover-text:hover .tooltip-text {
  visibility: visible;
}

.tooltip-text {
  visibility: hidden;
  position: absolute;
  z-index: 2;
  color: white;
  font-size: 14px;
  background-color: #192733;
  border-radius: 10px;
  padding: 10px 15px 10px 15px;
  top: -8px;
  left: 120%;
}

.tooltip-text::before {
  content: "";
  position: absolute;
  transform: rotate(45deg);
  background-color: #192733;
  padding: 5px;
  z-index: 1;
  top: 35%;
  left: -2%;
}
=======
}
>>>>>>> a11fa477
<|MERGE_RESOLUTION|>--- conflicted
+++ resolved
@@ -13,6 +13,7 @@
     display: flex; 
     justify-content: center;
   }
+  
   .CurriculumTable{
     overflow-y: overlay;
     overflow-x: auto; 
@@ -20,8 +21,6 @@
     flex-direction: row; 
     flex-wrap: nowrap;
   }
-<<<<<<< HEAD
-  /* ... */
 }
 
 
@@ -57,6 +56,3 @@
   top: 35%;
   left: -2%;
 }
-=======
-}
->>>>>>> a11fa477
