--- conflicted
+++ resolved
@@ -1,15 +1,11 @@
 /* istanbul ignore file */
 /* tslint:disable */
 /* eslint-disable */
-<<<<<<< HEAD
-import type { FlatValidationResult } from '../models/FlatValidationResult';
-import type { PostCreateInput } from '../models/PostCreateInput';
-=======
 import type { Course } from '../models/Course';
 import type { CourseOverview } from '../models/CourseOverview';
+import type { FlatValidationResult } from '../models/FlatValidationResult';
 import type { Plan } from '../models/Plan';
 import type { PlanView } from '../models/PlanView';
->>>>>>> 1f630805
 import type { ValidatablePlan } from '../models/ValidatablePlan';
 
 import type { CancelablePromise } from '../core/CancelablePromise';
@@ -90,11 +86,7 @@
     public static syncCourses(): CancelablePromise<any> {
         return __request(OpenAPI, {
             method: 'GET',
-<<<<<<< HEAD
             url: '/sync',
-=======
-            url: '/courses/sync',
->>>>>>> 1f630805
         });
     }
 
@@ -182,12 +174,12 @@
      * Generate Plan
      * Generate a hopefully error-free plan from an initial plan.
      * @param requestBody
-     * @returns ValidatablePlan Successful Response
+     * @returns any Successful Response
      * @throws ApiError
      */
     public static generatePlan(
         requestBody: ValidatablePlan,
-    ): CancelablePromise<ValidatablePlan> {
+    ): CancelablePromise<any> {
         return __request(OpenAPI, {
             method: 'POST',
             url: '/plan/generate',
@@ -200,16 +192,6 @@
     }
 
     /**
-<<<<<<< HEAD
-     * Test Siding
-     * @returns any Successful Response
-     * @throws ApiError
-     */
-    public static testSiding(): CancelablePromise<any> {
-        return __request(OpenAPI, {
-            method: 'GET',
-            url: '/test_siding',
-=======
      * Read Plans
      * Fetches an overview of all the plans in the storage of the current user.
      * Fails if the user is not logged in.
@@ -351,7 +333,6 @@
             errors: {
                 422: `Validation Error`,
             },
->>>>>>> 1f630805
         });
     }
 
