--- conflicted
+++ resolved
@@ -18,10 +18,6 @@
 import type { UnknownSpecErr } from './UnknownSpecErr';
 
 export type ValidationResult = {
-<<<<<<< HEAD
-    diagnostics: Array<(CourseRequirementErr | UnknownCourseErr | MismatchedCyearErr | MismatchedCurriculumSelectionWarn | OutdatedPlanErr | SemestralityWarn | UnavailableCourseWarn | AmbiguousCourseErr | SemesterCreditsDiag | RecolorWarn | CurriculumErr | UnassignedWarn | NoMajorMinorWarn | UnknownSpecErr)>;
-=======
-    diagnostics: Array<(CourseRequirementErr | UnknownCourseErr | MismatchedCyearErr | MismatchedCurriculumSelectionWarn | OutdatedPlanErr | SemestralityWarn | UnavailableCourseWarn | AmbiguousCourseWarn | SemesterCreditsDiag | RecolorWarn | CurriculumErr | UnassignedWarn | NoMajorMinorWarn)>;
->>>>>>> 5c3cf8e5
+    diagnostics: Array<(CourseRequirementErr | UnknownCourseErr | MismatchedCyearErr | MismatchedCurriculumSelectionWarn | OutdatedPlanErr | SemestralityWarn | UnavailableCourseWarn | AmbiguousCourseWarn | SemesterCreditsDiag | RecolorWarn | CurriculumErr | UnassignedWarn | NoMajorMinorWarn | UnknownSpecErr)>;
     course_superblocks: Record<string, Array<string>>;
 };
