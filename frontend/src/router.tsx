--- conflicted
+++ resolved
@@ -8,16 +8,9 @@
 import { DefaultService, type ApiError } from './client'
 import { toast } from 'react-toastify'
 import {
-<<<<<<< HEAD
   ReactRouter,
   RootRoute, Route
 } from '@tanstack/react-router'
-=======
-  RootRoute,
-  Route,
-  Router
-} from '@tanstack/router'
->>>>>>> 360532e1
 
 const rootRoute = new RootRoute({
   component: Layout
@@ -91,23 +84,9 @@
   component: Error404
 })
 
-<<<<<<< HEAD
 const routeTree = rootRoute.addChildren([homeRoute, userPageRoute, error403, newPlannerRoute, getPlannerRoute, logoutRoute, error404])
 
 export const router = new ReactRouter({
-=======
-const routeTree = rootRoute.addChildren([
-  homeRoute,
-  userPageRoute,
-  error403,
-  newPlannerRoute,
-  getPlannerRoute,
-  logoutRoute,
-  error404
-])
-
-export const router = new Router({
->>>>>>> 360532e1
   routeTree
 })
 
